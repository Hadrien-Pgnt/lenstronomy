--- conflicted
+++ resolved
@@ -56,7 +56,6 @@
         :param analytic_kinematics: bool, if True uses the analytic kinematic model
         """
         if kwargs_numerics is None:
-<<<<<<< HEAD
             if analytic_kinematics:
                 kwargs_numerics = {'interpol_grid_num': 2000,  # numerical interpolation, should converge -> infinity
                                    'log_integration': True, # log or linear interpolation of surface brightness and mass models
@@ -69,15 +68,6 @@
                                    'max_integrate': 100,
                                    'min_integrate': 1e-4}  # lower/upper bound
                 # of numerical integrals
-=======
-            kwargs_numerics = {
-                "interpol_grid_num": 200,  # numerical interpolation, should converge -> infinity
-                "log_integration": True,
-                # log or linear interpolation of surface brightness and mass models
-                "max_integrate": 100,
-                "min_integrate": 0.001,
-            }  # lower/upper bound of numerical integrals
->>>>>>> 4aaae7cd
         if analytic_kinematics is True:
             anisotropy_model = kwargs_model.get("anisotropy_model")
             if not anisotropy_model == "OM":

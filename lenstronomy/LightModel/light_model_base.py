__author__ = "sibirrer"

# this file contains a class which describes the surface brightness of the light models

import numpy as np
from lenstronomy.Util.util import convert_bool_list


__all__ = ["LightModelBase"]


_MODELS_SUPPORTED = [
    "GAUSSIAN",
    "GAUSSIAN_ELLIPSE",
    "ELLIPSOID",
    "MULTI_GAUSSIAN",
    "MULTI_GAUSSIAN_ELLIPSE",
    "SERSIC",
    "SERSIC_ELLIPSE",
    "SERSIC_ELLIPSE_Q_PHI",
    "SERSIC_FLEXION",
    "CORE_SERSIC",
    "SHAPELETS",
    "SHAPELETS_POLAR",
    "SHAPELETS_POLAR_EXP",
    "SHAPELETS_ELLIPSE",
    "HERNQUIST",
    "HERNQUIST_ELLIPSE",
    "PJAFFE",
    "PJAFFE_ELLIPSE",
    "UNIFORM",
    "POWER_LAW",
    "NIE",
    "CHAMELEON",
    "DOUBLE_CHAMELEON",
    "TRIPLE_CHAMELEON",
    "INTERPOL",
    "SLIT_STARLETS",
    "SLIT_STARLETS_GEN2",
    "LINEAR",
    "LINEAR_ELLIPSE",
    "LINE_PROFILE",
]


class LightModelBase(object):
    """Class to handle source and lens light models."""

    def __init__(self, light_model_list, profile_kwargs_list=None):
        """

        :param light_model_list: list of light models
        :param profile_kwargs_list: list of dicts, keyword arguments used to initialize light model
            profile classes in the same order of the light_model_list. If any of the profile_kwargs
            are None, then that profile will be initialized using default settings.
        """
        self.profile_type_list = light_model_list
        self.func_list = []
        if profile_kwargs_list is None:
            profile_kwargs_list = [{} for _ in range(len(light_model_list))]

        for profile_type, profile_kwargs in zip(light_model_list, profile_kwargs_list):
            if profile_kwargs is None:
                profile_kwargs = {}
            if profile_type == "GAUSSIAN":
                from lenstronomy.LightModel.Profiles.gaussian import Gaussian

                self.func_list.append(Gaussian(**profile_kwargs))
            elif profile_type == "GAUSSIAN_ELLIPSE":
                from lenstronomy.LightModel.Profiles.gaussian import GaussianEllipse

                self.func_list.append(GaussianEllipse(**profile_kwargs))
            elif profile_type == "ELLIPSOID":
                from lenstronomy.LightModel.Profiles.ellipsoid import Ellipsoid

                self.func_list.append(Ellipsoid(**profile_kwargs))
            elif profile_type == "MULTI_GAUSSIAN":
                from lenstronomy.LightModel.Profiles.gaussian import MultiGaussian

                self.func_list.append(MultiGaussian(**profile_kwargs))
            elif profile_type == "MULTI_GAUSSIAN_ELLIPSE":
                from lenstronomy.LightModel.Profiles.gaussian import (
                    MultiGaussianEllipse,
                )

                self.func_list.append(MultiGaussianEllipse(**profile_kwargs))
            elif profile_type == "SERSIC":
                from lenstronomy.LightModel.Profiles.sersic import Sersic

                self.func_list.append(Sersic(**profile_kwargs))
            elif profile_type == "SERSIC_ELLIPSE":
                from lenstronomy.LightModel.Profiles.sersic import SersicElliptic

                self.func_list.append(SersicElliptic(**profile_kwargs))
            elif profile_type == "SERSIC_ELLIPSE_Q_PHI":
                from lenstronomy.LightModel.Profiles.sersic import SersicElliptic_qPhi
            elif profile_type == "SERSIC_FLEXION":
                from lenstronomy.LightModel.Profiles.sersic_flexion import (
                    SersicEllipticFlexed,
                )

<<<<<<< HEAD
                self.func_list.append(
                    SersicEllipticFlexed(
                        smoothing=smoothing, sersic_major_axis=sersic_major_axis
                    )
                )
=======
>>>>>>> d0bb5d0e
                self.func_list.append(SersicElliptic_qPhi(**profile_kwargs))
            elif profile_type == "CORE_SERSIC":
                from lenstronomy.LightModel.Profiles.sersic import CoreSersic

                self.func_list.append(CoreSersic(**profile_kwargs))
            elif profile_type == "SHAPELETS":
                from lenstronomy.LightModel.Profiles.shapelets import ShapeletSet

                self.func_list.append(ShapeletSet(**profile_kwargs))
            elif profile_type == "SHAPELETS_ELLIPSE":
                from lenstronomy.LightModel.Profiles.shapelets_ellipse import (
                    ShapeletSetEllipse,
                )

                self.func_list.append(ShapeletSetEllipse(**profile_kwargs))
            elif profile_type == "SHAPELETS_POLAR":
                from lenstronomy.LightModel.Profiles.shapelets_polar import (
                    ShapeletSetPolar,
                )

                profile_kwargs["exponential"] = False
                self.func_list.append(ShapeletSetPolar(**profile_kwargs))
            elif profile_type == "SHAPELETS_POLAR_EXP":
                from lenstronomy.LightModel.Profiles.shapelets_polar import (
                    ShapeletSetPolar,
                )

                profile_kwargs["exponential"] = True
                self.func_list.append(ShapeletSetPolar(**profile_kwargs))
            elif profile_type == "HERNQUIST":
                from lenstronomy.LightModel.Profiles.hernquist import Hernquist

                self.func_list.append(Hernquist(**profile_kwargs))
            elif profile_type == "HERNQUIST_ELLIPSE":
                from lenstronomy.LightModel.Profiles.hernquist import HernquistEllipse

                self.func_list.append(HernquistEllipse(**profile_kwargs))
            elif profile_type == "PJAFFE":
                from lenstronomy.LightModel.Profiles.pseudo_jaffe import PseudoJaffe

                self.func_list.append(PseudoJaffe(**profile_kwargs))
            elif profile_type == "PJAFFE_ELLIPSE":
                from lenstronomy.LightModel.Profiles.pseudo_jaffe import (
                    PseudoJaffeEllipse,
                )

                self.func_list.append(PseudoJaffeEllipse(**profile_kwargs))
            elif profile_type == "UNIFORM":
                from lenstronomy.LightModel.Profiles.uniform import Uniform

                self.func_list.append(Uniform(**profile_kwargs))
            elif profile_type == "POWER_LAW":
                from lenstronomy.LightModel.Profiles.power_law import PowerLaw

                self.func_list.append(PowerLaw(**profile_kwargs))
            elif profile_type == "NIE":
                from lenstronomy.LightModel.Profiles.nie import NIE

                self.func_list.append(NIE(**profile_kwargs))
            elif profile_type == "CHAMELEON":
                from lenstronomy.LightModel.Profiles.chameleon import Chameleon

                self.func_list.append(Chameleon(**profile_kwargs))
            elif profile_type == "DOUBLE_CHAMELEON":
                from lenstronomy.LightModel.Profiles.chameleon import DoubleChameleon

                self.func_list.append(DoubleChameleon(**profile_kwargs))
            elif profile_type == "TRIPLE_CHAMELEON":
                from lenstronomy.LightModel.Profiles.chameleon import TripleChameleon

                self.func_list.append(TripleChameleon(**profile_kwargs))
            elif profile_type == "INTERPOL":
                from lenstronomy.LightModel.Profiles.interpolation import Interpol

                self.func_list.append(Interpol(**profile_kwargs))
            elif profile_type == "SLIT_STARLETS":
                from lenstronomy.LightModel.Profiles.starlets import SLIT_Starlets

                profile_kwargs["fast_inverse"] = True
                profile_kwargs["second_gen"] = False
                self.func_list.append(SLIT_Starlets(**profile_kwargs))
            elif profile_type == "SLIT_STARLETS_GEN2":
                from lenstronomy.LightModel.Profiles.starlets import SLIT_Starlets

                profile_kwargs["second_gen"] = True
                self.func_list.append(SLIT_Starlets(**profile_kwargs))
            elif profile_type == "LINEAR":
                from lenstronomy.LightModel.Profiles.linear import Linear

                self.func_list.append(Linear(**profile_kwargs))
            elif profile_type == "LINEAR_ELLIPSE":
                from lenstronomy.LightModel.Profiles.linear import LinearEllipse

                self.func_list.append(LinearEllipse(**profile_kwargs))
            elif profile_type == "LINE_PROFILE":
                from lenstronomy.LightModel.Profiles.lineprofile import LineProfile

                self.func_list.append(LineProfile(**profile_kwargs))
            else:
                raise ValueError(
                    "No light model of type %s found! Supported are the following models: %s"
                    % (profile_type, _MODELS_SUPPORTED)
                )
        self._num_func = len(self.func_list)

    def surface_brightness(self, x, y, kwargs_list, k=None):
        """
        :param x: coordinate in units of arcsec relative to the center of the image
        :type x: set or single 1d numpy array
        :param y: coordinate in units of arcsec relative to the center of the image
        :type y: set or single 1d numpy array
        :param kwargs_list: keyword argument list of light profile
        :param k: integer or list of integers for selecting subsets of light profiles
        """
        kwargs_list_standard = self._transform_kwargs(kwargs_list)
        x = np.array(x, dtype=float)
        y = np.array(y, dtype=float)
        flux = np.zeros_like(x)
        bool_list = self._bool_list(k=k)
        for i, func in enumerate(self.func_list):
            if bool_list[i] is True:
                out = np.array(
                    func.function(x, y, **kwargs_list_standard[i]), dtype=float
                )
                flux += out
        return flux

    def light_3d(self, r, kwargs_list, k=None):
        """Computes 3d density at radius r (3D radius) such that integrated in
        projection in units of angle results in the projected surface brightness.

        :param r: 3d radius units of arcsec relative to the center of the light profile
        :param kwargs_list: keyword argument list of light profile
        :param k: integer or list of integers for selecting subsets of light profiles.
        :return: flux density
        """
        kwargs_list_standard = self._transform_kwargs(kwargs_list)
        r = np.array(r, dtype=float)
        flux = np.zeros_like(r)
        bool_list = self._bool_list(k=k)
        for i, func in enumerate(self.func_list):
            if bool_list[i] is True:
                kwargs = {
                    k: v
                    for k, v in kwargs_list_standard[i].items()
                    if k not in ["center_x", "center_y"]
                }
                if self.profile_type_list[i] in [
                    "DOUBLE_CHAMELEON",
                    "CHAMELEON",
                    "HERNQUIST",
                    "HERNQUIST_ELLIPSE",
                    "PJAFFE",
                    "PJAFFE_ELLIPSE",
                    "GAUSSIAN",
                    "GAUSSIAN_ELLIPSE",
                    "MULTI_GAUSSIAN",
                    "MULTI_GAUSSIAN_ELLIPSE",
                    "NIE",
                    "POWER_LAW",
                    "TRIPLE_CHAMELEON",
                ]:
                    flux += func.light_3d(r, **kwargs)
                else:
                    raise ValueError(
                        "Light model %s does not support a 3d light distribution!"
                        % self.profile_type_list[i]
                    )
        return flux

    def total_flux(self, kwargs_list, norm=False, k=None):
        """Computes the total flux of each individual light profile. This allows to
        estimate the total flux as well as lenstronomy amp to magnitude conversions. Not
        all models are supported. The units are linked to the data to be modelled with
        associated noise properties (default is count/s).

        :param kwargs_list: list of keyword arguments corresponding to the light
            profiles. The 'amp' parameter can be missing.
        :param norm: bool, if True, computes the flux for amp=1
        :param k: int, if set, only evaluates the specific light model
        :return: list of (total) flux values attributed to each profile
        """
        kwargs_list_standard = self._transform_kwargs(kwargs_list)
        norm_flux_list = []
        bool_list = self._bool_list(k=k)
        for i, model in enumerate(self.profile_type_list):
            if bool_list[i] is True:
                if model in [
                    "SERSIC",
                    "SERSIC_ELLIPSE",
                    "SERSIC_FLEXION",
                    "INTERPOL",
                    "GAUSSIAN",
                    "GAUSSIAN_ELLIPSE",
                    "MULTI_GAUSSIAN",
                    "MULTI_GAUSSIAN_ELLIPSE",
                    "LINE_PROFILE",
                    "HERNQUIST",
                    "HERNQUIST_ELLIPSE",
                ]:
                    kwargs_new = kwargs_list_standard[i].copy()
                    if norm is True:
                        if model in ["MULTI_GAUSSIAN", "MULTI_GAUSSIAN_ELLIPSE"]:
                            new = {
                                "amp": np.array(kwargs_new["amp"])
                                / kwargs_new["amp"][0]
                            }
                        else:
                            new = {"amp": 1}
                        kwargs_new.update(new)
                    norm_flux = self.func_list[i].total_flux(**kwargs_new)
                    norm_flux_list.append(norm_flux)
                else:
                    raise ValueError(
                        "profile %s does not support flux normlization." % model
                    )
                #  TODO implement total flux for e.g. 'HERNQUIST', 'HERNQUIST_ELLIPSE', 'PJAFFE', 'PJAFFE_ELLIPSE',
                # 'GAUSSIAN', 'GAUSSIAN_ELLIPSE', 'POWER_LAW', 'NIE', 'CHAMELEON', 'DOUBLE_CHAMELEON' ,
                # 'TRIPLE_CHAMELEON', 'UNIFORM'
        return norm_flux_list

    def delete_interpol_caches(self):
        """Call the delete_cache method of INTERPOL profiles."""
        for i, model in enumerate(self.profile_type_list):
            if model in ["INTERPOL", "SLIT_STARLETS", "SLIT_STARLETS_GEN2"]:
                self.func_list[i].delete_cache()

    def _transform_kwargs(self, kwargs_list):
        """

        :param kwargs_list: keyword argument list as parameterised models
        :return: keyword argument list as used in the individual models
        """
        return kwargs_list

    def _bool_list(self, k=None):
        """Returns a bool list of the length of the lens models if k = None: returns
        bool list with True's if k is int, returns bool list with False's but k'th is
        True if k is a list of int, e.g. [0, 3, 5], returns a bool list with True's in
        the integers listed and False elsewhere if k is a boolean list, checks for size
        to match the numbers of models and returns it.

        :param k: None, int, or list of ints
        :return: bool list
        """
        return convert_bool_list(n=self._num_func, k=k)<|MERGE_RESOLUTION|>--- conflicted
+++ resolved
@@ -98,15 +98,11 @@
                 from lenstronomy.LightModel.Profiles.sersic_flexion import (
                     SersicEllipticFlexed,
                 )
-
-<<<<<<< HEAD
                 self.func_list.append(
                     SersicEllipticFlexed(
                         smoothing=smoothing, sersic_major_axis=sersic_major_axis
                     )
                 )
-=======
->>>>>>> d0bb5d0e
                 self.func_list.append(SersicElliptic_qPhi(**profile_kwargs))
             elif profile_type == "CORE_SERSIC":
                 from lenstronomy.LightModel.Profiles.sersic import CoreSersic

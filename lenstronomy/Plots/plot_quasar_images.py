from lenstronomy.Util.magnification_finite_util import setup_mag_finite
import numpy as np
from lenstronomy.LensModel.lens_model_extensions import LensModelExtensions


def plot_quasar_images(
    lens_model,
    x_image,
    y_image,
    kwargs_lens,
    source_light_model,
    kwargs_light_source,
    grid_resolution,
    grid_radius_arcsec,
):
    """This function plots the surface brightness in the image plane of a background
    source. The flux is computed inside a circular aperture with radius
    grid_radius_arcsec. This new updates allows for more flexibility in the source light
    model by requiring the user to specify the source light mode, grid size and grid
    resolution before calling the function. The functions auto_raytrracing_grid_size and
    auto_raytracing_grid_resolution give good estimates for appropriate parameter
    choices for grid_radius_arcsec and grid_resolution.

    :param lens_model: an instance of LensModel
    :param x_image: a list or array of x coordinates [units arcsec]
    :param y_image: a list or array of y coordinates [units arcsec]
    :param kwargs_lens: keyword arguments for the lens model
    :param source_size: the size of the background source [units parsec]
    :param source_light_model: instance of LightModel for the source
    :param source_light_kwargs: the keyword arguments for the source light
    :param grid_resolution: the grid resolution in units arcsec/pixel
    :param grid_radius_arcsec: the size of the ray tracing region in arcsec
    """
    magnifications = []
    images = []

<<<<<<< HEAD
    if isinstance(lens_model, list):
        (
            grid_x_0,
            grid_y_0,
            source_model,
            kwargs_source,
            grid_resolution,
            grid_radius_arcsec,
        ) = setup_mag_finite(
            cosmo,
            lens_model[0],
            grid_radius_arcsec,
            grid_resolution,
            source_fwhm_parsec,
            source_light_model,
            z_source,
            source_x,
            source_y,
            dx,
            dy,
            amp_scale,
            size_scale,
        )
    else:
        (
            grid_x_0,
            grid_y_0,
            source_model,
            kwargs_source,
            grid_resolution,
            grid_radius_arcsec,
        ) = setup_mag_finite(
            cosmo,
            lens_model,
            grid_radius_arcsec,
            grid_resolution,
            source_fwhm_parsec,
            source_light_model,
            z_source,
            source_x,
            source_y,
            dx,
            dy,
            amp_scale,
            size_scale,
        )
=======
    (
        grid_x_0,
        grid_y_0,
        source_model,
        kwargs_source,
        grid_resolution,
        grid_radius_arcsec,
    ) = setup_mag_finite(
        grid_radius_arcsec, grid_resolution, source_light_model, kwargs_light_source
    )
>>>>>>> 36ce1bdb
    shape0 = grid_x_0.shape
    grid_x_0, grid_y_0 = grid_x_0.ravel(), grid_y_0.ravel()
    for k, (xi, yi) in enumerate(zip(x_image, y_image)):
        flux_array = np.zeros_like(grid_x_0)
        r_min = 0
        r_max = grid_radius_arcsec
        grid_r = np.hypot(grid_x_0, grid_y_0)
        if isinstance(lens_model, list):
            lens_model_extension = LensModelExtensions(lens_model[k])
            flux_array = lens_model_extension._magnification_adaptive_iteration(
                flux_array,
                xi,
                yi,
                grid_x_0,
                grid_y_0,
                grid_r,
                r_min,
                r_max,
                lens_model[k],
                kwargs_lens,
                source_model,
                kwargs_source,
            )
        else:
            lens_model_extension = LensModelExtensions(lens_model)
            flux_array = lens_model_extension._magnification_adaptive_iteration(
                flux_array,
                xi,
                yi,
                grid_x_0,
                grid_y_0,
                grid_r,
                r_min,
                r_max,
                lens_model,
                kwargs_lens,
                source_model,
                kwargs_source,
            )
        m = np.sum(flux_array) * grid_resolution**2
        magnifications.append(m)
        images.append(flux_array.reshape(shape0))

    magnifications = np.array(magnifications)
    flux_ratios = magnifications / max(magnifications)
    import matplotlib.pyplot as plt

    N = len(images)
    fig, axes = plt.subplots(N, 1, figsize=(16, 6))
    for i, (image, mag, fr) in enumerate(zip(images, magnifications, flux_ratios)):
        ax = axes[i]
        ax.imshow(
            image,
            origin="lower",
            extent=[
                -grid_radius_arcsec,
                grid_radius_arcsec,
                -grid_radius_arcsec,
                grid_radius_arcsec,
            ],
        )
        ax.annotate(
            "magnification: " + str(np.round(mag, 3)),
            xy=(0.05, 0.9),
            xycoords="axes fraction",
            color="w",
            fontsize=12,
        )
        ax.annotate(
            "flux ratio: " + str(np.round(fr, 3)),
            xy=(0.05, 0.8),
            xycoords="axes fraction",
            color="w",
            fontsize=12,
        )
    plt.show()<|MERGE_RESOLUTION|>--- conflicted
+++ resolved
@@ -34,54 +34,6 @@
     magnifications = []
     images = []
 
-<<<<<<< HEAD
-    if isinstance(lens_model, list):
-        (
-            grid_x_0,
-            grid_y_0,
-            source_model,
-            kwargs_source,
-            grid_resolution,
-            grid_radius_arcsec,
-        ) = setup_mag_finite(
-            cosmo,
-            lens_model[0],
-            grid_radius_arcsec,
-            grid_resolution,
-            source_fwhm_parsec,
-            source_light_model,
-            z_source,
-            source_x,
-            source_y,
-            dx,
-            dy,
-            amp_scale,
-            size_scale,
-        )
-    else:
-        (
-            grid_x_0,
-            grid_y_0,
-            source_model,
-            kwargs_source,
-            grid_resolution,
-            grid_radius_arcsec,
-        ) = setup_mag_finite(
-            cosmo,
-            lens_model,
-            grid_radius_arcsec,
-            grid_resolution,
-            source_fwhm_parsec,
-            source_light_model,
-            z_source,
-            source_x,
-            source_y,
-            dx,
-            dy,
-            amp_scale,
-            size_scale,
-        )
-=======
     (
         grid_x_0,
         grid_y_0,
@@ -92,7 +44,6 @@
     ) = setup_mag_finite(
         grid_radius_arcsec, grid_resolution, source_light_model, kwargs_light_source
     )
->>>>>>> 36ce1bdb
     shape0 = grid_x_0.shape
     grid_x_0, grid_y_0 = grid_x_0.ravel(), grid_y_0.ravel()
     for k, (xi, yi) in enumerate(zip(x_image, y_image)):

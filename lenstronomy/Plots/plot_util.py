--- conflicted
+++ resolved
@@ -239,17 +239,8 @@
         cmap = plt.get_cmap(cmap_string)
     else:
         cmap = cmap_string
-<<<<<<< HEAD
-    # copy() methods generates an error
-    try:
-        cmap_new = cmap.copy()
-    except:
-        cmap_new = copy.deepcopy(cmap)
-    # cmap_new = cmap.copy()
-=======
     #cmap_new = cmap.copy()
     cmap_new = copy.deepcopy(cmap)
->>>>>>> 1d9d4626
     cmap_new.set_bad(color='k', alpha=1.)
     cmap_new.set_under('k')
     return cmap_new
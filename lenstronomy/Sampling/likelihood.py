__author__ = "sibirrer"

from lenstronomy.Sampling.Likelihoods.time_delay_likelihood import TimeDelayLikelihood
from lenstronomy.Sampling.Likelihoods.image_likelihood import ImageLikelihood
from lenstronomy.Sampling.Likelihoods.tracer_likelihood import TracerLikelihood
from lenstronomy.Sampling.Likelihoods.position_likelihood import PositionLikelihood
from lenstronomy.Sampling.Likelihoods.flux_ratio_likelihood import FluxRatioLikelihood
from lenstronomy.Sampling.Likelihoods.prior_likelihood import PriorLikelihood
from lenstronomy.Sampling.Likelihoods.kinematic_2D_likelihood import KinLikelihood
import lenstronomy.Util.class_creator as class_creator
import numpy as np

__all__ = ["LikelihoodModule"]


class LikelihoodModule(object):
    """This class contains the routines to run a MCMC process.

    the key components are:
    - imSim_class: an instance of a class that simulates one (or more) images and returns the likelihood, such as
    ImageModel(), Multiband(), MultiExposure()
    - param_class: instance of a Param() class that can cast the sorted list of parameters that are sampled into the
    conventions of the imSim_class

    Additional arguments are supported for adding a time-delay likelihood etc (see __init__ definition)
    """
<<<<<<< HEAD
    def __init__(self, kwargs_data_joint, kwargs_model, param_class, image_likelihood=True, check_bounds=True,
                 check_matched_source_position=False, astrometric_likelihood=False, image_position_likelihood=False,
                 source_position_likelihood=False, image_position_uncertainty=0.004, check_positive_flux=False,
                 source_position_tolerance=0.001, source_position_sigma=0.001, force_no_add_image=False,
                 source_marg=False, linear_prior=None, restrict_image_number=False,
                 max_num_images=None, bands_compute=None, time_delay_likelihood=False,
                 image_likelihood_mask_list=None,
                 flux_ratio_likelihood=False, kwargs_flux_compute=None, prior_lens=None, prior_source=None,
                 prior_extinction=None, prior_lens_light=None, prior_ps=None, prior_special=None, prior_lens_kde=None,
                 prior_source_kde=None, prior_lens_light_kde=None, prior_ps_kde=None, prior_special_kde=None,
                 prior_extinction_kde=None, prior_lens_lognormal=None, prior_source_lognormal=None,
                 prior_extinction_lognormal=None, prior_lens_light_lognormal=None, prior_ps_lognormal=None,
                 prior_special_lognormal=None, custom_logL_addition=None, kwargs_pixelbased=None,
                 tracer_likelihood=False, tracer_likelihood_mask=None):
        """
        initializing class

=======
>>>>>>> 079f91d2

    def __init__(
        self,
        kwargs_data_joint,
        kwargs_model,
        param_class,
        image_likelihood=True,
        check_bounds=True,
        check_matched_source_position=False,
        astrometric_likelihood=False,
        image_position_likelihood=False,
        source_position_likelihood=False,
        image_position_uncertainty=0.004,
        check_positive_flux=False,
        source_position_tolerance=0.001,
        source_position_sigma=0.001,
        force_no_add_image=False,
        source_marg=False,
        linear_prior=None,
        restrict_image_number=False,
        max_num_images=None,
        bands_compute=None,
        time_delay_likelihood=False,
        image_likelihood_mask_list=None,
        flux_ratio_likelihood=False,
        kwargs_flux_compute=None,
        prior_lens=None,
        prior_source=None,
        prior_extinction=None,
        prior_lens_light=None,
        prior_ps=None,
        prior_special=None,
        prior_lens_kde=None,
        prior_source_kde=None,
        prior_lens_light_kde=None,
        prior_ps_kde=None,
        prior_special_kde=None,
        prior_extinction_kde=None,
        prior_lens_lognormal=None,
        prior_source_lognormal=None,
        prior_extinction_lognormal=None,
        prior_lens_light_lognormal=None,
        prior_ps_lognormal=None,
        prior_special_lognormal=None,
        custom_logL_addition=None,
        kwargs_pixelbased=None,
        kinematic_2d_likelihood=False,
        kin_lens_idx=0,
        kin_lens_light_idx=0,
    ):
        """Initializing class.

        :param param_class: instance of a Param() class that can cast the sorted list of
            parameters that are sampled into the conventions of the imSim_class
        :param image_likelihood: bool, option to compute the imaging likelihood
        :param source_position_likelihood: bool, if True, ray-traces image positions
            back to source plane and evaluates relative errors in respect ot the
            position_uncertainties in the image plane
        :param check_bounds: bool, option to punish the hard bounds in parameter space
        :param check_matched_source_position: bool, option to check whether point source
            position of solver finds a solution to match all the image positions in the
            same source plane coordinate
        :param astrometric_likelihood: bool, additional likelihood term of the predicted
            vs modelled point source position
        :param image_position_uncertainty: float, 1-sigma Gaussian uncertainty on the
            point source position (only used if point_source_likelihood=True)
        :param check_positive_flux: bool, option to punish models that do not have all
            positive linear amplitude parameters
        :param source_position_tolerance: float, punishment of check_solver occurs when
            image positions are predicted further away than this number
        :param image_likelihood_mask_list: list of boolean 2d arrays of size of images
            marking the pixels to be evaluated in the likelihood
        :param force_no_add_image: bool, if True: computes ALL image positions of the
            point source. If there are more images predicted than modelled, a punishment
            occurs
        :param source_marg: marginalization addition on the imaging likelihood based on
            the covariance of the inferred linear coefficients
        :param linear_prior: float or list of floats (when multi-linear setting is
            chosen) indicating the range of linear amplitude priors when computing the
            marginalization term.
        :param restrict_image_number: bool, if True: computes ALL image positions of the
            point source. If there are more images predicted than indicated in
            max_num_images, a punishment occurs
        :param max_num_images: int, see restrict_image_number
<<<<<<< HEAD
        :param bands_compute: list of bools with same length as data objects, indicates which "band" to include in the
         fitting
        :param time_delay_likelihood: bool, if True computes the time-delay likelihood of the FIRST point source
        :param kwargs_flux_compute: keyword arguments of how to compute the image position fluxes
         (see FluxRatioLikeliood)
        :param custom_logL_addition: a definition taking as arguments (kwargs_lens, kwargs_source, kwargs_lens_light,
         kwargs_ps, kwargs_special, kwargs_extinction) and returns a logL (punishing) value.
        :param kwargs_pixelbased: keyword arguments with various settings related to the pixel-based solver
         (see SLITronomy documentation)
        :param tracer_likelihood: option to perform likelihood on tracer quantity derived from imaging or spectroscopy
        """
        # TODO unpack also tracer model from kwargs_data
        multi_band_list, multi_band_type, time_delays_measured, time_delays_uncertainties, flux_ratios, flux_ratio_errors, ra_image_list, dec_image_list, tracer_data = self._unpack_data(**kwargs_data_joint)
=======
        :param bands_compute: list of bools with same length as data objects, indicates
            which "band" to include in the fitting
        :param time_delay_likelihood: bool, if True computes the time-delay likelihood
            of the FIRST point source
        :param kwargs_flux_compute: keyword arguments of how to compute the image
            position fluxes (see FluxRatioLikeliood)
        :param custom_logL_addition: a definition taking as arguments (kwargs_lens,
            kwargs_source, kwargs_lens_light, kwargs_ps, kwargs_special,
            kwargs_extinction) and returns a logL (punishing) value.
        :param kwargs_pixelbased: keyword arguments with various settings related to the
            pixel-based solver (see SLITronomy documentation)
        :param kinematic_2d_likelihood: bool, option to compute the kinematic likelihood
        """
        (
            multi_band_list,
            multi_band_type,
            time_delays_measured,
            time_delays_uncertainties,
            flux_ratios,
            flux_ratio_errors,
            ra_image_list,
            dec_image_list,
            kinematic_data,
        ) = self._unpack_data(**kwargs_data_joint)
>>>>>>> 079f91d2
        if len(multi_band_list) == 0:
            image_likelihood = False
        self.kinematic_data = kinematic_data
        self.param = param_class
        self._lower_limit, self._upper_limit = self.param.param_limits()
        self._prior_likelihood = PriorLikelihood(
            prior_lens,
            prior_source,
            prior_lens_light,
            prior_ps,
            prior_special,
            prior_extinction,
            prior_lens_kde,
            prior_source_kde,
            prior_lens_light_kde,
            prior_ps_kde,
            prior_special_kde,
            prior_extinction_kde,
            prior_lens_lognormal,
            prior_source_lognormal,
            prior_lens_light_lognormal,
            prior_ps_lognormal,
            prior_special_lognormal,
            prior_extinction_lognormal,
        )
        self._time_delay_likelihood = time_delay_likelihood
        self._image_likelihood = image_likelihood
        self._flux_ratio_likelihood = flux_ratio_likelihood
<<<<<<< HEAD
        self._tracer_likelihood = tracer_likelihood
=======
        self._kinematic_2D_likelihood = kinematic_2d_likelihood
>>>>>>> 079f91d2
        if kwargs_flux_compute is None:
            kwargs_flux_compute = {}
        linear_solver = self.param.linear_solver
        self._kwargs_flux_compute = kwargs_flux_compute
        self._check_bounds = check_bounds
        self._custom_logL_addition = custom_logL_addition
<<<<<<< HEAD
        self._kwargs_time_delay = {'time_delays_measured': time_delays_measured,
                                   'time_delays_uncertainties': time_delays_uncertainties}
        self._kwargs_image_likelihood =  {'source_marg': source_marg,
                                'linear_prior': linear_prior, 'check_positive_flux': check_positive_flux,
                                'kwargs_pixelbased': kwargs_pixelbased, 'linear_solver': linear_solver}
        self._kwargs_image_sim = {'multi_band_list': multi_band_list, 'multi_band_type': multi_band_type,
                                'bands_compute': bands_compute,
                                'image_likelihood_mask_list': image_likelihood_mask_list}
        self._kwargs_position = {'astrometric_likelihood': astrometric_likelihood,
                                 'image_position_likelihood': image_position_likelihood,
                                 'source_position_likelihood': source_position_likelihood,
                                 'ra_image_list': ra_image_list, 'dec_image_list': dec_image_list,
                                 'image_position_uncertainty': image_position_uncertainty,
                                 'check_matched_source_position': check_matched_source_position,
                                 'source_position_tolerance': source_position_tolerance,
                                 'source_position_sigma': source_position_sigma,
                                 'force_no_add_image': force_no_add_image,
                                 'restrict_image_number': restrict_image_number, 'max_num_images': max_num_images}
        self._kwargs_tracer = {'tracer_data': tracer_data, 'tracer_likelihood_mask': tracer_likelihood_mask,
                               'linear_solver': linear_solver}
        self._kwargs_flux = {'flux_ratios': flux_ratios, 'flux_ratio_errors': flux_ratio_errors}
        self._kwargs_flux.update(self._kwargs_flux_compute)
        self._class_instances(kwargs_model=kwargs_model, kwargs_image_sim=self._kwargs_image_sim,
                              kwargs_image_likelihood=self._kwargs_image_likelihood,
                              kwargs_position=self._kwargs_position, kwargs_flux=self._kwargs_flux,
                              kwargs_time_delay=self._kwargs_time_delay, kwargs_tracer=self._kwargs_tracer)

    def _class_instances(self, kwargs_model, kwargs_image_sim, kwargs_image_likelihood, kwargs_position, kwargs_flux,
                         kwargs_time_delay, kwargs_tracer):
=======
        self._kwargs_time_delay = {
            "time_delays_measured": time_delays_measured,
            "time_delays_uncertainties": time_delays_uncertainties,
        }
        self.kwargs_imaging = {
            "multi_band_list": multi_band_list,
            "multi_band_type": multi_band_type,
            "bands_compute": bands_compute,
            "image_likelihood_mask_list": image_likelihood_mask_list,
            "source_marg": source_marg,
            "linear_prior": linear_prior,
            "check_positive_flux": check_positive_flux,
            "kwargs_pixelbased": kwargs_pixelbased,
            "linear_solver": linear_solver,
        }
        self._kwargs_position = {
            "astrometric_likelihood": astrometric_likelihood,
            "image_position_likelihood": image_position_likelihood,
            "source_position_likelihood": source_position_likelihood,
            "ra_image_list": ra_image_list,
            "dec_image_list": dec_image_list,
            "image_position_uncertainty": image_position_uncertainty,
            "check_matched_source_position": check_matched_source_position,
            "source_position_tolerance": source_position_tolerance,
            "source_position_sigma": source_position_sigma,
            "force_no_add_image": force_no_add_image,
            "restrict_image_number": restrict_image_number,
            "max_num_images": max_num_images,
        }
        self._kwargs_flux = {
            "flux_ratios": flux_ratios,
            "flux_ratio_errors": flux_ratio_errors,
        }
        self._kwargs_flux.update(self._kwargs_flux_compute)

        if self._kinematic_2D_likelihood is True:
            print(
                "Note that the 2D kinematic likelihood assumes that the lens and lens light have the same center and orientation"
            )
            if len(multi_band_list) > 1:
                print(
                    "Kinematic Likelihood not meant for multiband, using first band by default"
                )
            if kwargs_model["lens_model_list"][kin_lens_idx] not in ["EPL_Q_PHI"]:
                print(
                    "Lens for kinematic is not EPL_Q_PHI, the 2D kinematic likelihood will break."
                )
            if kwargs_model["lens_light_model_list"][kin_lens_light_idx] not in [
                "SERSIC_ELLIPSE_Q_PHI"
            ]:
                print(
                    "Lens light for kinematic is not SERSIC_ELLIPSE_Q_PHI , the 2D kinematic likelihood will break."
                )
            self._kin_lens_idx = kin_lens_idx
            self._kin_lens_light_idx = kin_lens_light_idx

        self._class_instances(
            kwargs_model=kwargs_model,
            kwargs_imaging=self.kwargs_imaging,
            kwargs_position=self._kwargs_position,
            kwargs_flux=self._kwargs_flux,
            kwargs_time_delay=self._kwargs_time_delay,
            kinematic_data=self.kinematic_data,
        )

    def _class_instances(
        self,
        kwargs_model,
        kwargs_imaging,
        kwargs_position,
        kwargs_flux,
        kwargs_time_delay,
        kinematic_data,
    ):
>>>>>>> 079f91d2
        """

        :param kwargs_model: lenstronomy model keyword arguments
        :param kwargs_imaging: keyword arguments for imaging likelihood
        :param kwargs_position: keyword arguments for positional likelihood
        :param kwargs_flux: keyword arguments for flux ratio likelihood
        :param kwargs_time_delay: keyword arguments for time delay likelihood
        :param kinematic_data: kinematic class for kinematic likelihood
        :return: updated model instances of this class
        """

        # TODO: in case lens model or point source models are only applied on partial images, then this current class
        # has ambiguities when it comes to position likelihood, time-delay likelihood and flux ratio likelihood
        (
            lens_model_class,
            _,
            lens_light_model_class,
            point_source_class,
            _,
        ) = class_creator.create_class_instances(all_models=True, **kwargs_model)
        self.PointSource = point_source_class

        if self._time_delay_likelihood is True:
<<<<<<< HEAD
            self.time_delay_likelihood = TimeDelayLikelihood(lens_model_class=lens_model_class,
                                                             point_source_class=point_source_class,
                                                             **kwargs_time_delay)
        if self._image_likelihood is True:
            kwargs_imaging = {**kwargs_image_likelihood, **kwargs_image_sim}
            self.image_likelihood = ImageLikelihood(kwargs_model=kwargs_model, **kwargs_imaging)
        if self._tracer_likelihood is True:
            self.tracer_likelihood = TracerLikelihood(kwargs_model=kwargs_model,
                                                      kwargs_imaging=kwargs_image_sim, **kwargs_tracer)
        self._position_likelihood = PositionLikelihood(point_source_class, **kwargs_position)
=======
            self.time_delay_likelihood = TimeDelayLikelihood(
                lens_model_class=lens_model_class,
                point_source_class=point_source_class,
                **kwargs_time_delay
            )

        if self._image_likelihood is True:
            self.image_likelihood = ImageLikelihood(
                kwargs_model=kwargs_model, **kwargs_imaging
            )
        self._position_likelihood = PositionLikelihood(
            point_source_class, **kwargs_position
        )
>>>>>>> 079f91d2
        if self._flux_ratio_likelihood is True:
            self.flux_ratio_likelihood = FluxRatioLikelihood(
                lens_model_class, **kwargs_flux
            )
        if self._kinematic_2D_likelihood is True:
            self.kinematic_2D_likelihood = KinLikelihood(
                kinematic_data,
                lens_model_class,
                lens_light_model_class,
                kwargs_imaging["multi_band_list"][0][0],
                self._kin_lens_idx,
                self._kin_lens_light_idx,
            )

    def __call__(self, a):
        return self.logL(a)

    def logL(self, args, verbose=False):
        """Routine to compute X2 given variable parameters for a MCMC/PSO chain.

        :param args: ordered parameter values that are being sampled
        :type args: tuple or list of floats
        :param verbose: if True, makes print statements about individual likelihood
            components
        :type verbose: boolean
        :returns: log likelihood of the data given the model (natural logarithm)
        """
        # extract parameters
        kwargs_return = self.param.args2kwargs(args)
        if self._check_bounds is True:
            penalty, bound_hit = self.check_bounds(
                args, self._lower_limit, self._upper_limit, verbose=verbose
            )
            if bound_hit is True:
                return -(10**15)
        return self.log_likelihood(kwargs_return, verbose=verbose)

    def log_likelihood(self, kwargs_return, verbose=False):
        """


        :param kwargs_return: need to contain 'kwargs_lens', 'kwargs_source', 'kwargs_lens_light', 'kwargs_ps',
         'kwargs_special'. These entries themselves are lists of keyword argument of the parameters entering the model
         to be evaluated
        :type kwargs_return: keyword arguments
        :param verbose: if True, makes print statements about individual likelihood components
        :type verbose: boolean

        :returns:
         - logL (float) log likelihood of the data given the model (natural logarithm)
        """
<<<<<<< HEAD
        kwargs_lens, kwargs_source, kwargs_lens_light, kwargs_ps, kwargs_special = kwargs_return['kwargs_lens'], \
                                                                                   kwargs_return['kwargs_source'], \
                                                                                   kwargs_return['kwargs_lens_light'], \
                                                                                   kwargs_return['kwargs_ps'], \
                                                                                   kwargs_return['kwargs_special']
        kwargs_tracer_source = kwargs_return['kwargs_tracer_source']
=======
        kwargs_lens, kwargs_source, kwargs_lens_light, kwargs_ps, kwargs_special = (
            kwargs_return["kwargs_lens"],
            kwargs_return["kwargs_source"],
            kwargs_return["kwargs_lens_light"],
            kwargs_return["kwargs_ps"],
            kwargs_return["kwargs_special"],
        )
>>>>>>> 079f91d2
        # update model instance in case of changes affecting it (i.e. redshift sampling in multi-plane)
        self._update_model(kwargs_special)
        # generate image and computes likelihood
        self._reset_point_source_cache(bool_input=True)
        logL = 0

        if self._image_likelihood is True:
            logL_image, param = self.image_likelihood.logL(**kwargs_return)
            logL += logL_image
            if verbose is True:
<<<<<<< HEAD
                print('image logL = %s' % logL_image)
        else:
            param = None
=======
                print("image logL = %s" % logL_image)
>>>>>>> 079f91d2
        if self._time_delay_likelihood is True:
            logL_time_delay = self.time_delay_likelihood.logL(
                kwargs_lens, kwargs_ps, kwargs_special
            )
            logL += logL_time_delay
            if verbose is True:
                print("time-delay logL = %s" % logL_time_delay)
        if self._flux_ratio_likelihood is True:
            ra_image_list, dec_image_list = self.PointSource.image_position(
                kwargs_ps=kwargs_ps, kwargs_lens=kwargs_lens
            )
            x_pos, y_pos = ra_image_list[0], dec_image_list[0]
            logL_flux_ratios = self.flux_ratio_likelihood.logL(
                x_pos, y_pos, kwargs_lens, kwargs_special
            )
            logL += logL_flux_ratios
            if verbose is True:
<<<<<<< HEAD
                print('flux ratio logL = %s' % logL_flux_ratios)
        if self._tracer_likelihood is True:
            logL_tracer = self.tracer_likelihood.logL(param=param, **kwargs_return)
            if verbose is True:
                print('tracer logL = %s' % logL_tracer)
            logL += logL_tracer
        logL += self._position_likelihood.logL(kwargs_lens, kwargs_ps, kwargs_special, verbose=verbose)
=======
                print("flux ratio logL = %s" % logL_flux_ratios)
        if self._kinematic_2D_likelihood is True:
            logL_kinematic_2d = self.kinematic_2D_likelihood.logL(
                kwargs_lens, kwargs_lens_light, kwargs_special
            )
            logL += logL_kinematic_2d
            if verbose is True:
                print("kinematic logL = %s" % logL_kinematic_2d)
        logL += self._position_likelihood.logL(
            kwargs_lens, kwargs_ps, kwargs_special, verbose=verbose
        )
>>>>>>> 079f91d2
        logL_prior = self._prior_likelihood.logL(**kwargs_return)
        logL += logL_prior
        if verbose is True:
            print("Prior likelihood = %s" % logL_prior)
        if self._custom_logL_addition is not None:
            logL_cond = self._custom_logL_addition(**kwargs_return)
            logL += logL_cond
            if verbose is True:
                print("custom added logL = %s" % logL_cond)
        self._reset_point_source_cache(bool_input=False)
        return logL  # , None

    @staticmethod
    def check_bounds(args, lowerLimit, upperLimit, verbose=False):
        """Checks whether the parameter vector has left its bound, if so, adds a big
        number."""
        penalty = 0.0
        bound_hit = False
        args = np.atleast_1d(args)
        for i in range(0, len(args)):
            if args[i] < lowerLimit[i] or args[i] > upperLimit[i]:
                penalty = 10.0**5
                bound_hit = True
                if verbose is True:
                    print(
                        "parameter %s with value %s hit the bounds [%s, %s] "
                        % (i, args[i], lowerLimit[i], upperLimit[i])
                    )
                return penalty, bound_hit
        return penalty, bound_hit

    @property
    def num_data(self):
        """

        :return: number of independent data points in the combined fitting
        """
        num_data = 0
        if self._image_likelihood is True:
            num_data += self.image_likelihood.num_data
        if self._time_delay_likelihood is True:
            num_data += self.time_delay_likelihood.num_data
        if self._flux_ratio_likelihood is True:
            num_data += self.flux_ratio_likelihood.num_data
        num_data += self._position_likelihood.num_data
        if self._tracer_likelihood is True:
            num_data += self.tracer_likelihood.num_data
        return num_data

    @property
    def param_limits(self):
        return self._lower_limit, self._upper_limit

    def effective_num_data_points(self, **kwargs):
        """Returns the effective number of data points considered in the X2 estimation
        to compute the reduced X2 value."""
        num_linear = 0
        if self._image_likelihood is True:
            num_linear = self.image_likelihood.num_param_linear(**kwargs)
        num_param, param_names = self.param.num_param()
        return self.num_data - num_param - num_linear

    def likelihood(self, a):
        return self.logL(a)

    def negativelogL(self, a):
        """For minimizer function, the negative value of the logl value is requested.

        :param a: array of parameters
        :return: -logL
        """
        return -self.logL(a)

    @staticmethod
<<<<<<< HEAD
    def _unpack_data(multi_band_list=None, multi_band_type='multi-linear', time_delays_measured=None,
                     time_delays_uncertainties=None, flux_ratios=None, flux_ratio_errors=None, ra_image_list=None,
                     dec_image_list=None, tracer_data=None):
=======
    def _unpack_data(
        multi_band_list=None,
        multi_band_type="multi-linear",
        time_delays_measured=None,
        time_delays_uncertainties=None,
        flux_ratios=None,
        flux_ratio_errors=None,
        ra_image_list=None,
        dec_image_list=None,
        kinematic_data=None,
    ):
>>>>>>> 079f91d2
        """

        :param multi_band_list: list of [[kwargs_data, kwargs_psf, kwargs_numerics], [], ...]
        :param multi_band_type: string, type of multi-plane settings (multi-linear or joint-linear)
        :param time_delays_measured: measured time delays (units of days)
        :param time_delays_uncertainties: uncertainties in time-delay measurement
        :param flux_ratios: flux ratios of point sources
        :param flux_ratio_errors: error in flux ratio measurement
        :return:
        """
        if multi_band_list is None:
            multi_band_list = []
        if ra_image_list is None:
            ra_image_list = []
        if dec_image_list is None:
            dec_image_list = []
<<<<<<< HEAD
        return multi_band_list, multi_band_type, time_delays_measured, time_delays_uncertainties, flux_ratios, \
               flux_ratio_errors, ra_image_list, dec_image_list, tracer_data
=======
        return (
            multi_band_list,
            multi_band_type,
            time_delays_measured,
            time_delays_uncertainties,
            flux_ratios,
            flux_ratio_errors,
            ra_image_list,
            dec_image_list,
            kinematic_data,
        )
>>>>>>> 079f91d2

    def _reset_point_source_cache(self, bool_input=True):
        self.PointSource.delete_lens_model_cache()
        self.PointSource.set_save_cache(bool_input)
        if self._image_likelihood is True:
            self.image_likelihood.reset_point_source_cache(bool_input)
        if self._tracer_likelihood is True:
            self.tracer_likelihood.reset_point_source_cache(bool_input)

    def _update_model(self, kwargs_special):
        """Updates lens model instance of this class (and all class instances related to
        it) when an update to the modeled redshifts of the deflector and/or source
        planes are made.

        :param kwargs_special: keyword arguments from SpecialParam() class return of
            sampling arguments
        :return: None, all class instances updated to recent model
        """
        kwargs_model, update_bool = self.param.update_kwargs_model(kwargs_special)
        if update_bool is True:
<<<<<<< HEAD
            self._class_instances(kwargs_model=kwargs_model, kwargs_image_sim=self._kwargs_image_sim,
                                  kwargs_image_likelihood=self._kwargs_image_likelihood,
                                  kwargs_position=self._kwargs_position, kwargs_flux=self._kwargs_flux,
                                  kwargs_time_delay=self._kwargs_time_delay, kwargs_tracer=self._kwargs_tracer)
=======
            self._class_instances(
                kwargs_model=kwargs_model,
                kwargs_imaging=self.kwargs_imaging,
                kwargs_position=self._kwargs_position,
                kwargs_flux=self._kwargs_flux,
                kwargs_time_delay=self._kwargs_time_delay,
                kinematic_data=self.kinematic_data,
            )
>>>>>>> 079f91d2
        # TODO remove redundancies with Param() calls updates<|MERGE_RESOLUTION|>--- conflicted
+++ resolved
@@ -24,26 +24,6 @@
 
     Additional arguments are supported for adding a time-delay likelihood etc (see __init__ definition)
     """
-<<<<<<< HEAD
-    def __init__(self, kwargs_data_joint, kwargs_model, param_class, image_likelihood=True, check_bounds=True,
-                 check_matched_source_position=False, astrometric_likelihood=False, image_position_likelihood=False,
-                 source_position_likelihood=False, image_position_uncertainty=0.004, check_positive_flux=False,
-                 source_position_tolerance=0.001, source_position_sigma=0.001, force_no_add_image=False,
-                 source_marg=False, linear_prior=None, restrict_image_number=False,
-                 max_num_images=None, bands_compute=None, time_delay_likelihood=False,
-                 image_likelihood_mask_list=None,
-                 flux_ratio_likelihood=False, kwargs_flux_compute=None, prior_lens=None, prior_source=None,
-                 prior_extinction=None, prior_lens_light=None, prior_ps=None, prior_special=None, prior_lens_kde=None,
-                 prior_source_kde=None, prior_lens_light_kde=None, prior_ps_kde=None, prior_special_kde=None,
-                 prior_extinction_kde=None, prior_lens_lognormal=None, prior_source_lognormal=None,
-                 prior_extinction_lognormal=None, prior_lens_light_lognormal=None, prior_ps_lognormal=None,
-                 prior_special_lognormal=None, custom_logL_addition=None, kwargs_pixelbased=None,
-                 tracer_likelihood=False, tracer_likelihood_mask=None):
-        """
-        initializing class
-
-=======
->>>>>>> 079f91d2
 
     def __init__(
         self,
@@ -93,6 +73,8 @@
         kinematic_2d_likelihood=False,
         kin_lens_idx=0,
         kin_lens_light_idx=0,
+        tracer_likelihood=False,
+        tracer_likelihood_mask=None,
     ):
         """Initializing class.
 
@@ -128,21 +110,6 @@
             point source. If there are more images predicted than indicated in
             max_num_images, a punishment occurs
         :param max_num_images: int, see restrict_image_number
-<<<<<<< HEAD
-        :param bands_compute: list of bools with same length as data objects, indicates which "band" to include in the
-         fitting
-        :param time_delay_likelihood: bool, if True computes the time-delay likelihood of the FIRST point source
-        :param kwargs_flux_compute: keyword arguments of how to compute the image position fluxes
-         (see FluxRatioLikeliood)
-        :param custom_logL_addition: a definition taking as arguments (kwargs_lens, kwargs_source, kwargs_lens_light,
-         kwargs_ps, kwargs_special, kwargs_extinction) and returns a logL (punishing) value.
-        :param kwargs_pixelbased: keyword arguments with various settings related to the pixel-based solver
-         (see SLITronomy documentation)
-        :param tracer_likelihood: option to perform likelihood on tracer quantity derived from imaging or spectroscopy
-        """
-        # TODO unpack also tracer model from kwargs_data
-        multi_band_list, multi_band_type, time_delays_measured, time_delays_uncertainties, flux_ratios, flux_ratio_errors, ra_image_list, dec_image_list, tracer_data = self._unpack_data(**kwargs_data_joint)
-=======
         :param bands_compute: list of bools with same length as data objects, indicates
             which "band" to include in the fitting
         :param time_delay_likelihood: bool, if True computes the time-delay likelihood
@@ -155,7 +122,9 @@
         :param kwargs_pixelbased: keyword arguments with various settings related to the
             pixel-based solver (see SLITronomy documentation)
         :param kinematic_2d_likelihood: bool, option to compute the kinematic likelihood
-        """
+        :param tracer_likelihood: option to perform likelihood on tracer quantity derived from imaging or spectroscopy
+        """
+        # TODO unpack also tracer model from kwargs_data
         (
             multi_band_list,
             multi_band_type,
@@ -166,8 +135,8 @@
             ra_image_list,
             dec_image_list,
             kinematic_data,
+            tracer_data,
         ) = self._unpack_data(**kwargs_data_joint)
->>>>>>> 079f91d2
         if len(multi_band_list) == 0:
             image_likelihood = False
         self.kinematic_data = kinematic_data
@@ -196,63 +165,27 @@
         self._time_delay_likelihood = time_delay_likelihood
         self._image_likelihood = image_likelihood
         self._flux_ratio_likelihood = flux_ratio_likelihood
-<<<<<<< HEAD
         self._tracer_likelihood = tracer_likelihood
-=======
         self._kinematic_2D_likelihood = kinematic_2d_likelihood
->>>>>>> 079f91d2
         if kwargs_flux_compute is None:
             kwargs_flux_compute = {}
         linear_solver = self.param.linear_solver
         self._kwargs_flux_compute = kwargs_flux_compute
         self._check_bounds = check_bounds
         self._custom_logL_addition = custom_logL_addition
-<<<<<<< HEAD
-        self._kwargs_time_delay = {'time_delays_measured': time_delays_measured,
-                                   'time_delays_uncertainties': time_delays_uncertainties}
-        self._kwargs_image_likelihood =  {'source_marg': source_marg,
-                                'linear_prior': linear_prior, 'check_positive_flux': check_positive_flux,
-                                'kwargs_pixelbased': kwargs_pixelbased, 'linear_solver': linear_solver}
-        self._kwargs_image_sim = {'multi_band_list': multi_band_list, 'multi_band_type': multi_band_type,
-                                'bands_compute': bands_compute,
-                                'image_likelihood_mask_list': image_likelihood_mask_list}
-        self._kwargs_position = {'astrometric_likelihood': astrometric_likelihood,
-                                 'image_position_likelihood': image_position_likelihood,
-                                 'source_position_likelihood': source_position_likelihood,
-                                 'ra_image_list': ra_image_list, 'dec_image_list': dec_image_list,
-                                 'image_position_uncertainty': image_position_uncertainty,
-                                 'check_matched_source_position': check_matched_source_position,
-                                 'source_position_tolerance': source_position_tolerance,
-                                 'source_position_sigma': source_position_sigma,
-                                 'force_no_add_image': force_no_add_image,
-                                 'restrict_image_number': restrict_image_number, 'max_num_images': max_num_images}
-        self._kwargs_tracer = {'tracer_data': tracer_data, 'tracer_likelihood_mask': tracer_likelihood_mask,
-                               'linear_solver': linear_solver}
-        self._kwargs_flux = {'flux_ratios': flux_ratios, 'flux_ratio_errors': flux_ratio_errors}
-        self._kwargs_flux.update(self._kwargs_flux_compute)
-        self._class_instances(kwargs_model=kwargs_model, kwargs_image_sim=self._kwargs_image_sim,
-                              kwargs_image_likelihood=self._kwargs_image_likelihood,
-                              kwargs_position=self._kwargs_position, kwargs_flux=self._kwargs_flux,
-                              kwargs_time_delay=self._kwargs_time_delay, kwargs_tracer=self._kwargs_tracer)
-
-    def _class_instances(self, kwargs_model, kwargs_image_sim, kwargs_image_likelihood, kwargs_position, kwargs_flux,
-                         kwargs_time_delay, kwargs_tracer):
-=======
         self._kwargs_time_delay = {
             "time_delays_measured": time_delays_measured,
             "time_delays_uncertainties": time_delays_uncertainties,
         }
-        self.kwargs_imaging = {
-            "multi_band_list": multi_band_list,
-            "multi_band_type": multi_band_type,
-            "bands_compute": bands_compute,
-            "image_likelihood_mask_list": image_likelihood_mask_list,
-            "source_marg": source_marg,
-            "linear_prior": linear_prior,
-            "check_positive_flux": check_positive_flux,
-            "kwargs_pixelbased": kwargs_pixelbased,
-            "linear_solver": linear_solver,
-        }
+        self._kwargs_image_likelihood =  {'source_marg': source_marg,
+                                'linear_prior': linear_prior,
+                                          'check_positive_flux': check_positive_flux,
+                                'kwargs_pixelbased': kwargs_pixelbased,
+                                          'linear_solver': linear_solver}
+        self._kwargs_image_sim = {'multi_band_list': multi_band_list,
+                                  'multi_band_type': multi_band_type,
+                                'bands_compute': bands_compute,
+                                'image_likelihood_mask_list': image_likelihood_mask_list}
         self._kwargs_position = {
             "astrometric_likelihood": astrometric_likelihood,
             "image_position_likelihood": image_position_likelihood,
@@ -267,6 +200,9 @@
             "restrict_image_number": restrict_image_number,
             "max_num_images": max_num_images,
         }
+        self._kwargs_tracer = {'tracer_data': tracer_data,
+                               'tracer_likelihood_mask': tracer_likelihood_mask,
+                               'linear_solver': linear_solver}
         self._kwargs_flux = {
             "flux_ratios": flux_ratios,
             "flux_ratio_errors": flux_ratio_errors,
@@ -293,26 +229,17 @@
                 )
             self._kin_lens_idx = kin_lens_idx
             self._kin_lens_light_idx = kin_lens_light_idx
-
-        self._class_instances(
-            kwargs_model=kwargs_model,
-            kwargs_imaging=self.kwargs_imaging,
-            kwargs_position=self._kwargs_position,
-            kwargs_flux=self._kwargs_flux,
-            kwargs_time_delay=self._kwargs_time_delay,
-            kinematic_data=self.kinematic_data,
-        )
-
-    def _class_instances(
-        self,
-        kwargs_model,
-        kwargs_imaging,
-        kwargs_position,
-        kwargs_flux,
-        kwargs_time_delay,
-        kinematic_data,
-    ):
->>>>>>> 079f91d2
+        self._class_instances(kwargs_model=kwargs_model,
+                              kwargs_image_sim=self._kwargs_image_sim,
+                              kwargs_image_likelihood=self._kwargs_image_likelihood,
+                              kwargs_position=self._kwargs_position,
+                              kwargs_flux=self._kwargs_flux,
+                              kwargs_time_delay=self._kwargs_time_delay,
+                              kinematic_data=self.kinematic_data,
+                              kwargs_tracer=self._kwargs_tracer,)
+
+    def _class_instances(self, kwargs_model, kwargs_image_sim, kwargs_image_likelihood, kwargs_position, kwargs_flux,
+                         kwargs_time_delay, kinematic_data, kwargs_tracer):
         """
 
         :param kwargs_model: lenstronomy model keyword arguments
@@ -336,10 +263,12 @@
         self.PointSource = point_source_class
 
         if self._time_delay_likelihood is True:
-<<<<<<< HEAD
-            self.time_delay_likelihood = TimeDelayLikelihood(lens_model_class=lens_model_class,
-                                                             point_source_class=point_source_class,
-                                                             **kwargs_time_delay)
+            self.time_delay_likelihood = TimeDelayLikelihood(
+                lens_model_class=lens_model_class,
+                point_source_class=point_source_class,
+                **kwargs_time_delay
+            )
+
         if self._image_likelihood is True:
             kwargs_imaging = {**kwargs_image_likelihood, **kwargs_image_sim}
             self.image_likelihood = ImageLikelihood(kwargs_model=kwargs_model, **kwargs_imaging)
@@ -347,26 +276,12 @@
             self.tracer_likelihood = TracerLikelihood(kwargs_model=kwargs_model,
                                                       kwargs_imaging=kwargs_image_sim, **kwargs_tracer)
         self._position_likelihood = PositionLikelihood(point_source_class, **kwargs_position)
-=======
-            self.time_delay_likelihood = TimeDelayLikelihood(
-                lens_model_class=lens_model_class,
-                point_source_class=point_source_class,
-                **kwargs_time_delay
-            )
-
-        if self._image_likelihood is True:
-            self.image_likelihood = ImageLikelihood(
-                kwargs_model=kwargs_model, **kwargs_imaging
-            )
-        self._position_likelihood = PositionLikelihood(
-            point_source_class, **kwargs_position
-        )
->>>>>>> 079f91d2
         if self._flux_ratio_likelihood is True:
             self.flux_ratio_likelihood = FluxRatioLikelihood(
                 lens_model_class, **kwargs_flux
             )
         if self._kinematic_2D_likelihood is True:
+            kwargs_imaging = {**kwargs_image_likelihood, **kwargs_image_sim}
             self.kinematic_2D_likelihood = KinLikelihood(
                 kinematic_data,
                 lens_model_class,
@@ -413,14 +328,6 @@
         :returns:
          - logL (float) log likelihood of the data given the model (natural logarithm)
         """
-<<<<<<< HEAD
-        kwargs_lens, kwargs_source, kwargs_lens_light, kwargs_ps, kwargs_special = kwargs_return['kwargs_lens'], \
-                                                                                   kwargs_return['kwargs_source'], \
-                                                                                   kwargs_return['kwargs_lens_light'], \
-                                                                                   kwargs_return['kwargs_ps'], \
-                                                                                   kwargs_return['kwargs_special']
-        kwargs_tracer_source = kwargs_return['kwargs_tracer_source']
-=======
         kwargs_lens, kwargs_source, kwargs_lens_light, kwargs_ps, kwargs_special = (
             kwargs_return["kwargs_lens"],
             kwargs_return["kwargs_source"],
@@ -428,7 +335,7 @@
             kwargs_return["kwargs_ps"],
             kwargs_return["kwargs_special"],
         )
->>>>>>> 079f91d2
+        kwargs_tracer_source = kwargs_return['kwargs_tracer_source']
         # update model instance in case of changes affecting it (i.e. redshift sampling in multi-plane)
         self._update_model(kwargs_special)
         # generate image and computes likelihood
@@ -439,13 +346,9 @@
             logL_image, param = self.image_likelihood.logL(**kwargs_return)
             logL += logL_image
             if verbose is True:
-<<<<<<< HEAD
-                print('image logL = %s' % logL_image)
+                print("image logL = %s" % logL_image)
         else:
             param = None
-=======
-                print("image logL = %s" % logL_image)
->>>>>>> 079f91d2
         if self._time_delay_likelihood is True:
             logL_time_delay = self.time_delay_likelihood.logL(
                 kwargs_lens, kwargs_ps, kwargs_special
@@ -463,15 +366,6 @@
             )
             logL += logL_flux_ratios
             if verbose is True:
-<<<<<<< HEAD
-                print('flux ratio logL = %s' % logL_flux_ratios)
-        if self._tracer_likelihood is True:
-            logL_tracer = self.tracer_likelihood.logL(param=param, **kwargs_return)
-            if verbose is True:
-                print('tracer logL = %s' % logL_tracer)
-            logL += logL_tracer
-        logL += self._position_likelihood.logL(kwargs_lens, kwargs_ps, kwargs_special, verbose=verbose)
-=======
                 print("flux ratio logL = %s" % logL_flux_ratios)
         if self._kinematic_2D_likelihood is True:
             logL_kinematic_2d = self.kinematic_2D_likelihood.logL(
@@ -483,7 +377,11 @@
         logL += self._position_likelihood.logL(
             kwargs_lens, kwargs_ps, kwargs_special, verbose=verbose
         )
->>>>>>> 079f91d2
+        if self._tracer_likelihood is True:
+            logL_tracer = self.tracer_likelihood.logL(param=param, **kwargs_return)
+            if verbose is True:
+                print('tracer logL = %s' % logL_tracer)
+            logL += logL_tracer
         logL_prior = self._prior_likelihood.logL(**kwargs_return)
         logL += logL_prior
         if verbose is True:
@@ -558,11 +456,6 @@
         return -self.logL(a)
 
     @staticmethod
-<<<<<<< HEAD
-    def _unpack_data(multi_band_list=None, multi_band_type='multi-linear', time_delays_measured=None,
-                     time_delays_uncertainties=None, flux_ratios=None, flux_ratio_errors=None, ra_image_list=None,
-                     dec_image_list=None, tracer_data=None):
-=======
     def _unpack_data(
         multi_band_list=None,
         multi_band_type="multi-linear",
@@ -573,8 +466,8 @@
         ra_image_list=None,
         dec_image_list=None,
         kinematic_data=None,
+        tracer_data=None,
     ):
->>>>>>> 079f91d2
         """
 
         :param multi_band_list: list of [[kwargs_data, kwargs_psf, kwargs_numerics], [], ...]
@@ -591,10 +484,6 @@
             ra_image_list = []
         if dec_image_list is None:
             dec_image_list = []
-<<<<<<< HEAD
-        return multi_band_list, multi_band_type, time_delays_measured, time_delays_uncertainties, flux_ratios, \
-               flux_ratio_errors, ra_image_list, dec_image_list, tracer_data
-=======
         return (
             multi_band_list,
             multi_band_type,
@@ -605,8 +494,8 @@
             ra_image_list,
             dec_image_list,
             kinematic_data,
+            tracer_data,
         )
->>>>>>> 079f91d2
 
     def _reset_point_source_cache(self, bool_input=True):
         self.PointSource.delete_lens_model_cache()
@@ -627,19 +516,14 @@
         """
         kwargs_model, update_bool = self.param.update_kwargs_model(kwargs_special)
         if update_bool is True:
-<<<<<<< HEAD
-            self._class_instances(kwargs_model=kwargs_model, kwargs_image_sim=self._kwargs_image_sim,
-                                  kwargs_image_likelihood=self._kwargs_image_likelihood,
-                                  kwargs_position=self._kwargs_position, kwargs_flux=self._kwargs_flux,
-                                  kwargs_time_delay=self._kwargs_time_delay, kwargs_tracer=self._kwargs_tracer)
-=======
             self._class_instances(
                 kwargs_model=kwargs_model,
-                kwargs_imaging=self.kwargs_imaging,
+                kwargs_image_sim=self._kwargs_image_sim,
+                kwargs_image_likelihood=self._kwargs_image_likelihood,
                 kwargs_position=self._kwargs_position,
                 kwargs_flux=self._kwargs_flux,
                 kwargs_time_delay=self._kwargs_time_delay,
                 kinematic_data=self.kinematic_data,
-            )
->>>>>>> 079f91d2
+                kwargs_tracer=self._kwargs_tracer,
+            )
         # TODO remove redundancies with Param() calls updates
__author__ = "sibirrer"

import numpy as np
import copy
from lenstronomy.Util import class_creator
from lenstronomy.ImSim.image2source_mapping import Image2SourceMapping
from lenstronomy.LensModel.Solver.solver import Solver
from lenstronomy.LensModel.lens_param import LensParam
from lenstronomy.LightModel.light_param import LightParam
from lenstronomy.PointSource.point_source_param import PointSourceParam
from lenstronomy.Sampling.special_param import SpecialParam

__all__ = ["Param"]


class Param(object):
    """Class that handles the parameter constraints. In particular when different model
    profiles share joint constraints.

    Options between same model classes:

    'joint_lens_with_lens':list [[i_lens, k_lens, ['param_name1', 'param_name2', ...]], [...], ...],
    joint parameter between two lens models

    'joint_lens_light_with_lens_light':list [[i_lens_light, k_lens_light, ['param_name1', 'param_name2', ...]], [...], ...],
    joint parameter between two lens light models, the second adopts the value of the first

    'joint_source_with_source':list [[i_source, k_source, ['param_name1', 'param_name2', ...]], [...], ...],
    joint parameter between two source surface brightness models, the second adopts the value of the first


    Options between different model classes:

    'joint_lens_with_light': list [[i_light, k_lens, ['param_name1', 'param_name2', ...]], [...], ...],
    joint parameter between lens model and lens light model

    'joint_source_with_point_source': list [[i_point_source, k_source], [...], ...],
    joint position parameter between source light model and point source

    'joint_lens_light_with_point_source': list [[i_point_source, k_lens_light], [...], ...],
    joint position parameter between lens model and lens light model

    'joint_extinction_with_lens_light': list [[i_lens_light, k_extinction, ['param_name1', 'param_name2', ...]], [...], ...],
    joint parameters between the lens surface brightness and the optical depth models

    'joint_lens_with_source_light': [[i_source, k_lens, ['param_name1', 'param_name2', ...]], [...], ...],
    joint parameter between lens model and source light model. Samples light model parameter only.

    'mass_scaling_list': e.g. [False, 1, 1, False, 2, False, 1, ...]
    Links lens models to have their masses scaled together. In this example,
    masses with False are not scaled, masses labeled 1 are scaled together,
    and those labeled 2 are scaled together independent of 1, etc.

    'general_scaling': { 'param1': [False, 1, 1, False, 1, ...], 'param2': [1, 1, 1, False, 2, 2, ...] }
    Generalized parameter scaling. Input should be a dictionary mapping
    parameter names to the masks defining which lens models are scaled together,
    in the same format as for 'mass_scaling_list'. For each scaled parameter,
    two special params will be added called '${param}_scale_factor' and
    '${param}_scale_pow', defining the scaling and power-law of each.

    Each scale will be modified as `param = param_scale_factor * param**param_scale_pow`.

    For example, say we want to jointly constrain the `sigma0` and `Rs` parameters
    of some lens models indexed by `i`, like so:

    .. math::

        \\sigma_{0,i} = \\sigma_0^{ref} L_i^\\alpha \\\\
        r_{cut,i} = r_{cut}^{ref} L_i^\\beta

    To do this we can add the following. The lens models corresponding to
    entries of `1` will be scaled together, and those corresponding to `False`
    will not be. As in `mass_scaling_list`, subsets of models can be scaled
    independently by marking them `2`, `3`, etc.

    >>> scaling = ['general_scaling': {
    >>>     'sigma0': [False, 1, 1, False, 1, ...],
    >>>     'Rs': [False, 1, 1, False, 1, ...],
    >>> }]

    Then we can choose to fix the power-law and vary the scale factor like so:

    >>> fixed_special = {'sigma0_scale_pow': [2], 'Rs_scale_pow': [1]}
    >>> kwargs_special_init = {'sigma0_scale_factor': [17.0], 'Rs_scale_factor': [8]}
    >>> kwargs_special_sigma = {'sigma0_scale_factor': [10.0], 'Rs_scale_factor': [3]}
    >>> kwargs_lower_special = {'sigma0_scale_factor': [0.5], 'Rs_scale_factor': [1]}
    >>> kwargs_upper_special = {'sigma0_scale_factor': [40], 'Rs_scale_factor': [20]}

    >>> special_params = [kwargs_special_init, kwargs_special_sigma, fixed_special, kwargs_lower_special, kwargs_upper_special]

    hierarchy is as follows:
    1. Point source parameters are inferred
    2. Lens light joint parameters are set
    3. Lens model joint constraints are set
    4. Lens model solver is applied
    5. Joint source and point source is applied

    Alternatively to the format of the linking of parameters with IDENTICAL names as listed above as:
    [[i_1, k_2, ['param_name1', 'param_name2', ...]], [...], ...]
    the following format of the arguments are supported to join parameters with DIFFERENT names:
    [[i_1, k_2, {'param_old1': 'param_new1', 'ra_0': 'center_x'}], [...], ...]\

    Log10 sampling of the lens parameters :
    'log_sampling_lens': [[i_lens, ['param_name1', 'param_name2', ...]], [...], ...],
    Sample the log10 of the lens model parameters.
    """

    def __init__(
        self,
        kwargs_model,
        kwargs_fixed_lens=None,
        kwargs_fixed_source=None,
        kwargs_fixed_lens_light=None,
        kwargs_fixed_ps=None,
        kwargs_fixed_special=None,
        kwargs_fixed_extinction=None,
        kwargs_fixed_tracer_source=None,
        kwargs_lower_lens=None,
        kwargs_lower_source=None,
        kwargs_lower_lens_light=None,
        kwargs_lower_ps=None,
        kwargs_lower_special=None,
        kwargs_lower_extinction=None,
        kwargs_lower_tracer_source=None,
        kwargs_upper_lens=None,
        kwargs_upper_source=None,
        kwargs_upper_lens_light=None,
        kwargs_upper_ps=None,
        kwargs_upper_special=None,
        kwargs_upper_extinction=None,
        kwargs_upper_tracer_source=None,
        kwargs_lens_init=None,
        linear_solver=True,
        joint_lens_with_lens=[],
        joint_lens_light_with_lens_light=[],
        joint_source_with_source=[],
        joint_lens_with_light=[],
        joint_source_with_point_source=[],
        joint_lens_light_with_point_source=[],
        joint_extinction_with_lens_light=[],
        joint_lens_with_source_light=[],
        joint_source_light_with_tracer=None,
        mass_scaling_list=None,
        point_source_offset=False,
        general_scaling=None,
        num_point_source_list=None,
        image_plane_source_list=None,
        solver_type="NONE",
        Ddt_sampling=None,
        source_size=False,
        num_tau0=0,
        lens_redshift_sampling_indexes=None,
        source_redshift_sampling_indexes=None,
        source_grid_offset=False,
        kinematic_sampling=None,
        num_shapelet_lens=0,
        log_sampling_lens=[],
    ):
        """

        :param kwargs_model: keyword arguments to describe all model components used in class_creator.create_class_instances()
        :param kwargs_fixed_lens: fixed parameters for lens model (keyword argument list)
        :param kwargs_fixed_source: fixed parameters for source model (keyword argument list)
        :param kwargs_fixed_lens_light: fixed parameters for lens light model (keyword argument list)
        :param kwargs_fixed_ps: fixed parameters for point source model (keyword argument list)
        :param kwargs_fixed_special: fixed parameters for special model parameters (keyword arguments)
        :param kwargs_fixed_extinction: fixed parameters for extinction model parameters (keyword argument list)
        :param kwargs_fixed_tracer_source: fixed parameters for tracer source model parameters (keyword argument list)
        :param kwargs_lower_lens: lower limits for parameters of lens model (keyword argument list)
        :param kwargs_lower_source: lower limits for parameters of source model (keyword argument list)
        :param kwargs_lower_lens_light: lower limits for parameters of lens light model (keyword argument list)
        :param kwargs_lower_ps: lower limits for parameters of point source model (keyword argument list)
        :param kwargs_lower_special: lower limits for parameters of special model parameters (keyword arguments)
        :param kwargs_lower_extinction: lower limits for parameters of extinction model (keyword argument list)
        :param kwargs_lower_tracer_source: lower limits for parameters of tracer source model (keyword argument list)
        :param kwargs_upper_lens: upper limits for parameters of lens model (keyword argument list)
        :param kwargs_upper_source: upper limits for parameters of source model (keyword argument list)
        :param kwargs_upper_lens_light: upper limits for parameters of lens light model (keyword argument list)
        :param kwargs_upper_ps: upper limits for parameters of point source model (keyword argument list)
        :param kwargs_upper_special: upper limits for parameters of special model parameters (keyword arguments)
        :param kwargs_upper_extinction: upper limits for parameters of extinction model (keyword argument list)
        :param kwargs_upper_tracer_source: upper limits for parameters of tracer source model (keyword argument list)
        :param kwargs_lens_init: initial guess of lens model keyword arguments (only relevant as the starting point of
         the non-linear solver)
        :param linear_solver: bool, if True; avoids sampling the linear amplitude parameters 'amp' such that they
         get overwritten by the linear solver solution.
         Fixed 'amp' parameters will be overwritten if linear_solver = True.
        :param joint_lens_with_lens: list [[i_lens, k_lens, ['param_name1', 'param_name2', ...]], [...], ...],
         joint parameter between two lens models
        :param joint_lens_light_with_lens_light: list [[i_lens_light, k_lens_light, ['param_name1', 'param_name2', ...]], [...], ...],
         joint parameter between two lens light models, the second adopts the value of the first
        :param joint_source_with_source: [[i_source, k_source, ['param_name1', 'param_name2', ...]], [...], ...],
         joint parameter between two source surface brightness models, the second adopts the value of the first
        :param joint_lens_with_light: list [[i_light, k_lens, ['param_name1', 'param_name2', ...]], [...], ...],
         joint parameter between lens model and lens light model
        :param joint_source_with_point_source: list [[i_point_source, k_source], [...], ...],
         joint position parameter between lens model and source light model
        :param joint_lens_light_with_point_source: list [[i_point_source, k_lens_light], [...], ...],
         joint position parameter between lens model and lens light model
        :param joint_extinction_with_lens_light: list [[i_lens_light, k_extinction, ['param_name1', 'param_name2', ...]], [...], ...],
         joint parameters between the lens surface brightness and the optical depth models
        :param joint_lens_with_source_light: [[i_source, k_lens, ['param_name1', 'param_name2', ...]], [...], ...],
         joint parameter between lens model and source light model. Samples light model parameter only.
        :param joint_source_light_with_tracer: [[i_source_light, k_tracer_source, ['param_name1', 'param_name2', ...]], [...], ...]
         joint parameter between tracer source models and source light models
        :param mass_scaling_list: boolean list of length of lens model list (optional) models with identical integers
         will be scaled with the same additional scaling factor. First integer starts with 1 (not 0)
        :param general_scaling: { 'param_1': [list of booleans/integers defining which model to fit], 'param_2': [..], ..}
        :param point_source_offset: bool, if True, adds relative offsets ot the modeled image positions relative to the
         time-delay and lens equation solver
        :param num_point_source_list: list of number of point sources per point source model class
        :param image_plane_source_list: optional, list of booleans for the source_light components.
         If a component is set =True it will parameterized the positions in the image plane and ray-trace the
         parameters back to the source position on the fly during the fitting.
        :param solver_type: string, option for specific solver type
         see detailed instruction of the Solver4Point and Solver2Point classes
        :param Ddt_sampling: bool, if True, samples the time-delay distance D_dt (in units of Mpc)
        :param source_size: bool, if True, samples a source size parameters to be evaluated in the flux ratio likelihood
        :param num_tau0: integer, number of different optical depth re-normalization factors
        :param lens_redshift_sampling_indexes: list of integers corresponding to the lens model components whose redshifts
         are a free parameter (only has an effect in multi-plane lensing) with same indexes indicating joint redshift,
         in ascending numbering e.g. [-1, 0, 0, 1, 0, 2], -1 indicating not sampled fixed indexes
        :param source_redshift_sampling_indexes: list of integers corresponding to the source model components whose redshifts
         are a free parameter (only has an effect in multi-plane lensing) with same indexes indicating joint redshift,
         in ascending numbering e.g. [-1, 0, 0, 1, 0, 2], -1 indicating not sampled fixed indexes. These indexes are
         the sample as for the lens
        :param source_grid_offset: optional, if True when using a pixel-based modelling (e.g. with STARLETS-like profiles),
         adds two additional sampled parameters describing RA/Dec offsets between data coordinate grid and pixelated source plane coordinate grid.
        :param num_shapelet_lens: number of shapelet coefficients in the 'SHAPELETS_CART' or 'SHAPELETS_POLAR' mass profile.
        :param log_sampling_lens: Sample the log10 of the lens model parameters. Format : [[i_lens, ['param_name1', 'param_name2', ...]], [...], ...],
        """

        self._lens_model_list = kwargs_model.get("lens_model_list", [])
        self._lens_redshift_list = kwargs_model.get("lens_redshift_list", None)
        self._source_light_model_list = kwargs_model.get("source_light_model_list", [])
        self._source_redshift_list = kwargs_model.get("source_redshift_list", None)
        self._lens_light_model_list = kwargs_model.get("lens_light_model_list", [])
        self._point_source_model_list = kwargs_model.get("point_source_model_list", [])
        self._optical_depth_model_list = kwargs_model.get(
            "optical_depth_model_list", []
        )
        self._tracer_source_model_list = kwargs_model.get(
            "tracer_source_model_list", []
        )
        self._lens_model_list = kwargs_model.get("lens_model_list", [])
        self._lens_redshift_list = kwargs_model.get("lens_redshift_list", None)
        self._source_light_model_list = kwargs_model.get("source_light_model_list", [])
        self._source_redshift_list = kwargs_model.get("source_redshift_list", None)
        self._lens_light_model_list = kwargs_model.get("lens_light_model_list", [])
        self._point_source_model_list = kwargs_model.get("point_source_model_list", [])
        self._optical_depth_model_list = kwargs_model.get(
            "optical_depth_model_list", []
        )
        self._tracer_source_model_list = kwargs_model.get(
            "tracer_source_model_list", []
        )
        self._kwargs_model = kwargs_model

        # check how many redshifts need to be sampled
        num_z_sampling = 0
        if lens_redshift_sampling_indexes is not None:
            num_z_sampling = int(np.max(lens_redshift_sampling_indexes) + 1)
        if source_redshift_sampling_indexes is not None:
            num_z_source = int(np.max(source_redshift_sampling_indexes) + 1)
            num_z_sampling = max(num_z_sampling, num_z_source)
        (
            self._num_z_sampling,
            self._lens_redshift_sampling_indexes,
            self._source_redshift_sampling_indexes,
        ) = (
            num_z_sampling,
            lens_redshift_sampling_indexes,
            source_redshift_sampling_indexes,
        )

        (
            self._lens_model_class,
            self._source_model_class,
            _,
            _,
            _,
        ) = class_creator.create_class_instances(all_models=True, **kwargs_model)
        self._image2SourceMapping = Image2SourceMapping(
            lensModel=self._lens_model_class, sourceModel=self._source_model_class
        )

        if kwargs_fixed_lens is None:
            kwargs_fixed_lens = [{} for _ in range(len(self._lens_model_list))]
        if kwargs_fixed_source is None:
            kwargs_fixed_source = [
                {} for _ in range(len(self._source_light_model_list))
            ]
        if kwargs_fixed_lens_light is None:
            kwargs_fixed_lens_light = [
                {} for _ in range(len(self._lens_light_model_list))
            ]
        if kwargs_fixed_ps is None:
            kwargs_fixed_ps = [{} for _ in range(len(self._point_source_model_list))]
        if kwargs_fixed_tracer_source is None:
            kwargs_fixed_tracer_source = [
                {} for _ in range(len(self._tracer_source_model_list))
            ]
        if kwargs_fixed_special is None:
            kwargs_fixed_special = {}

        self._joint_lens_with_lens = joint_lens_with_lens
        self._joint_lens_light_with_lens_light = joint_lens_light_with_lens_light
        self._joint_source_with_source = joint_source_with_source

        self._joint_lens_with_light = joint_lens_with_light
        self._joint_lens_with_source_light = joint_lens_with_source_light
        self._joint_source_with_point_source = copy.deepcopy(
            joint_source_with_point_source
        )
        if joint_source_light_with_tracer is None:
            joint_source_light_with_tracer = []
        self._joint_source_light_with_tracer = joint_source_light_with_tracer

        # Set up the parameters being sampled in log space in a similar way than the parameters being fixed.
        self._log_sampling_lens = log_sampling_lens
        kwargs_logsampling_lens = [[] for i in range(len(self._lens_model_list))]
        kwargs_logsampling_lens = self._update_log_sampling(
            kwargs_logsampling_lens, log_sampling_lens
        )

        for param_list in self._joint_source_with_point_source:
            if len(param_list) == 2:
                param_list.append(["center_x", "center_y"])
        self._joint_lens_light_with_point_source = copy.deepcopy(
            joint_lens_light_with_point_source
        )
        for param_list in self._joint_lens_light_with_point_source:
            if len(param_list) == 2:
                param_list.append(["center_x", "center_y"])
        if mass_scaling_list is None:
            mass_scaling_list = [False] * len(self._lens_model_list)
        self._mass_scaling_list = mass_scaling_list
        if 1 in self._mass_scaling_list:
            self._num_scale_factor = np.max(self._mass_scaling_list)
            self._mass_scaling = True
        else:
            self._num_scale_factor = 0
            self._mass_scaling = False

        if general_scaling is not None:
            self._general_scaling = True
            # FIXME TODO: check that the scaled parameters are actually used
            # by each lens model. For example, NFW has no theta_E parameter,
            # if a user tries to scale theta_E for an NFW we should throw an
            # error
            self._general_scaling_masks = dict(general_scaling)
        else:
            self._general_scaling = False
            self._general_scaling_masks = dict()

        self._point_source_offset = point_source_offset
        if num_point_source_list is None:
            num_point_source_list = [1] * len(self._point_source_model_list)

        # Attention: if joint coordinates with other source profiles, only indicate one as bool
        if image_plane_source_list is None:
            image_plane_source_list = [False] * len(self._source_light_model_list)
        self._image_plane_source_list = image_plane_source_list

        try:
            self._num_images = num_point_source_list[0]
        except:
            self._num_images = 0
        self._solver_type = solver_type
        if self._solver_type == "NONE":
            self._solver = False
        else:
            self._solver = True
            self._solver_module = Solver(
                solver_type=self._solver_type,
                lensModel=self._lens_model_class,
                num_images=self._num_images,
            )

        source_model_list = self._source_light_model_list
        if len(source_model_list) != 1 or source_model_list[0] not in [
            "SLIT_STARLETS",
            "SLIT_STARLETS_GEN2",
        ]:
            # source_grid_offset only defined for source profiles compatible with pixel-based solver
            source_grid_offset = False

        self._joint_extinction_with_lens_light = joint_extinction_with_lens_light
        # fix parameters joint within the same model types
        kwargs_fixed_lens_updated = self._add_fixed_lens(
            kwargs_fixed_lens, kwargs_lens_init
        )
        kwargs_fixed_lens_updated = self._fix_joint_param(
            kwargs_fixed_lens_updated, self._joint_lens_with_lens
        )
        kwargs_fixed_lens_updated = self._fix_joint_param(
            kwargs_fixed_lens_updated, self._joint_lens_with_source_light
        )
        kwargs_fixed_lens_light_updated = self._fix_joint_param(
            kwargs_fixed_lens_light, self._joint_lens_light_with_lens_light
        )
        kwargs_fixed_source_updated = self._fix_joint_param(
            kwargs_fixed_source, self._joint_source_with_source
        )
        kwargs_fixed_ps_updated = copy.deepcopy(kwargs_fixed_ps)
        kwargs_fixed_extinction_updated = self._fix_joint_param(
            kwargs_fixed_extinction, self._joint_extinction_with_lens_light
        )
        # fix parameters joint with other model types
        kwargs_fixed_lens_updated = self._fix_joint_param(
            kwargs_fixed_lens_updated, self._joint_lens_with_light
        )
        kwargs_fixed_source_updated = self._fix_joint_param(
            kwargs_fixed_source_updated, self._joint_source_with_point_source
        )
        kwargs_fixed_lens_light_updated = self._fix_joint_param(
            kwargs_fixed_lens_light_updated, self._joint_lens_light_with_point_source
        )
        kwargs_fixed_tracer_source_updated = self._fix_joint_param(
            kwargs_fixed_tracer_source, self._joint_source_light_with_tracer
        )
        self.lensParams = LensParam(
            self._lens_model_list,
            kwargs_fixed_lens_updated,
            kwargs_logsampling=kwargs_logsampling_lens,
            num_images=self._num_images,
            solver_type=self._solver_type,
            kwargs_lower=kwargs_lower_lens,
            kwargs_upper=kwargs_upper_lens,
            num_shapelet_lens=num_shapelet_lens,
        )
        self.lensLightParams = LightParam(
            self._lens_light_model_list,
            kwargs_fixed_lens_light_updated,
            param_type="lens_light",
            linear_solver=linear_solver,
            kwargs_lower=kwargs_lower_lens_light,
            kwargs_upper=kwargs_upper_lens_light,
        )
        self.sourceParams = LightParam(
            self._source_light_model_list,
            kwargs_fixed_source_updated,
            param_type="source_light",
            linear_solver=linear_solver,
            kwargs_lower=kwargs_lower_source,
            kwargs_upper=kwargs_upper_source,
        )
        self.pointSourceParams = PointSourceParam(
            self._point_source_model_list,
            kwargs_fixed_ps_updated,
            num_point_source_list=num_point_source_list,
            linear_solver=linear_solver,
            kwargs_lower=kwargs_lower_ps,
            kwargs_upper=kwargs_upper_ps,
        )
        self.extinctionParams = LightParam(
            self._optical_depth_model_list,
            kwargs_fixed_extinction_updated,
            kwargs_lower=kwargs_lower_extinction,
            kwargs_upper=kwargs_upper_extinction,
            linear_solver=False,
        )
        self.specialParams = SpecialParam(
            Ddt_sampling=Ddt_sampling,
            mass_scaling=self._mass_scaling,
            general_scaling_params=self._general_scaling_masks,
            kwargs_fixed=kwargs_fixed_special,
            num_scale_factor=self._num_scale_factor,
            kwargs_lower=kwargs_lower_special,
            kwargs_upper=kwargs_upper_special,
            point_source_offset=self._point_source_offset,
            num_images=self._num_images,
            source_size=source_size,
            num_tau0=num_tau0,
            num_z_sampling=num_z_sampling,
            source_grid_offset=source_grid_offset,
            kinematic_sampling=kinematic_sampling,
        )
        self.tracerSourceParams = LightParam(
            self._tracer_source_model_list,
            kwargs_fixed_tracer_source_updated,
            kwargs_lower=kwargs_lower_tracer_source,
            kwargs_upper=kwargs_upper_tracer_source,
            linear_solver=False,
        )
        for lens_source_joint in self._joint_lens_with_source_light:
            i_source = lens_source_joint[0]
            if i_source in self._image_plane_source_list:
                raise ValueError(
                    "linking a source light model with a lens model AND simultaneously parameterizing the"
                    " source position in the image plane is not valid!"
                )
        self._linear_solver = linear_solver

    @property
    def num_point_source_images(self):
        """

        :return: total number of point source images
        """
        return self._num_images

    @property
    def linear_solver(self):
        """Boolean to state whether linear solver is activated or not.

        :return: boolean
        """
        return self._linear_solver

    def args2kwargs(self, args, bijective=False):
        """

        :param args: tuple of parameter values (float, strings, ...)
        :param bijective: boolean, if True (default) returns the parameters in the form as they are sampled
         (e.g. if image_plane_source_list is set =True it returns the position in the image plane coordinates),
         if False, returns the parameters in the form to render a model (e.g. image_plane_source_list positions are
         ray-traced back to the source plane).
        :return: keyword arguments sorted in lenstronomy conventions
        """
        i = 0
        args = np.atleast_1d(args)
        kwargs_lens, i = self.lensParams.get_params(args, i)
        kwargs_source, i = self.sourceParams.get_params(args, i)
        kwargs_lens_light, i = self.lensLightParams.get_params(args, i)
        kwargs_ps, i = self.pointSourceParams.get_params(args, i)
        kwargs_special, i = self.specialParams.get_params(args, i, impose_bound=True)
        kwargs_extinction, i = self.extinctionParams.get_params(args, i)
        kwargs_tracer_source, i = self.tracerSourceParams.get_params(args, i)
        self._update_lens_model(kwargs_special)
        # update lens_light joint parameters
        kwargs_lens_light = self._update_lens_light_joint_with_point_source(
            kwargs_lens_light, kwargs_ps
        )
        kwargs_lens_light = self._update_joint_param(
            kwargs_lens_light, kwargs_lens_light, self._joint_lens_light_with_lens_light
        )
        # update lens_light joint with lens model parameters
        kwargs_lens = self._update_joint_param(
            kwargs_lens_light, kwargs_lens, self._joint_lens_with_light
        )
        kwargs_lens = self._update_joint_param(
            kwargs_source, kwargs_lens, self._joint_lens_with_source_light
        )
        # update extinction model with lens light model
        kwargs_extinction = self._update_joint_param(
            kwargs_lens_light, kwargs_extinction, self._joint_extinction_with_lens_light
        )
        # update lens model joint parameters (including scaling)
        kwargs_lens = self._update_joint_param(
            kwargs_lens, kwargs_lens, self._joint_lens_with_lens
        )
<<<<<<< HEAD
=======

>>>>>>> af02328e
        kwargs_lens = self.update_lens_scaling(kwargs_special, kwargs_lens)
        # update point source constraint solver
        if self._solver is True:
            x_pos, y_pos = kwargs_ps[0]["ra_image"], kwargs_ps[0]["dec_image"]
            kwargs_lens = self._solver_module.update_solver(kwargs_lens, x_pos, y_pos)
        # update source joint with point source
        kwargs_source = self._update_source_joint_with_point_source(
            kwargs_lens, kwargs_source, kwargs_ps, kwargs_special, image_plane=bijective
        )
        # update source joint with source
        kwargs_source = self._update_joint_param(
            kwargs_source, kwargs_source, self._joint_source_with_source
        )
        kwargs_tracer_source = self._update_joint_param(
            kwargs_source, kwargs_tracer_source, self._joint_source_light_with_tracer
        )
        # optional revert lens_scaling for bijective
        if bijective is True:
            kwargs_lens = self.update_lens_scaling(
                kwargs_special, kwargs_lens, inverse=True
            )
        kwargs_return = {
            "kwargs_lens": kwargs_lens,
            "kwargs_source": kwargs_source,
            "kwargs_lens_light": kwargs_lens_light,
            "kwargs_ps": kwargs_ps,
            "kwargs_special": kwargs_special,
            "kwargs_extinction": kwargs_extinction,
            "kwargs_tracer_source": kwargs_tracer_source,
        }
        return kwargs_return

    def kwargs2args(
        self,
        kwargs_lens=None,
        kwargs_source=None,
        kwargs_lens_light=None,
        kwargs_ps=None,
        kwargs_special=None,
        kwargs_extinction=None,
        kwargs_tracer_source=None,
    ):
        """Inverse of getParam function.

        :param kwargs_lens: keyword arguments depending on model options
        :param kwargs_source: keyword arguments depending on model options
        :param kwargs_lens_light: lens light model keyword argument list
        :param kwargs_ps: point source model keyword argument list
        :param kwargs_special: special keyword arguments
        :param kwargs_extinction: extinction model keyword argument list
        :param kwargs_tracer_source: tracer of the source light keyword argument list
        :return: numpy array of parameters
        """

        args = self.lensParams.set_params(kwargs_lens)
        args += self.sourceParams.set_params(kwargs_source)
        args += self.lensLightParams.set_params(kwargs_lens_light)
        args += self.pointSourceParams.set_params(kwargs_ps)
        args += self.specialParams.set_params(kwargs_special)
        args += self.extinctionParams.set_params(kwargs_extinction)
        args += self.tracerSourceParams.set_params(kwargs_tracer_source)
        return np.array(args, dtype=float)

    def param_limits(self):
        """

        :return: lower and upper limits of the arguments being sampled
        """
        lower_limit = self.kwargs2args(
            kwargs_lens=self.lensParams.lower_limit,
            kwargs_source=self.sourceParams.lower_limit,
            kwargs_lens_light=self.lensLightParams.lower_limit,
            kwargs_ps=self.pointSourceParams.lower_limit,
            kwargs_special=self.specialParams.lower_limit,
            kwargs_extinction=self.extinctionParams.lower_limit,
            kwargs_tracer_source=self.tracerSourceParams.lower_limit,
        )
        upper_limit = self.kwargs2args(
            kwargs_lens=self.lensParams.upper_limit,
            kwargs_source=self.sourceParams.upper_limit,
            kwargs_lens_light=self.lensLightParams.upper_limit,
            kwargs_ps=self.pointSourceParams.upper_limit,
            kwargs_special=self.specialParams.upper_limit,
            kwargs_extinction=self.extinctionParams.upper_limit,
            kwargs_tracer_source=self.tracerSourceParams.upper_limit,
        )
        return lower_limit, upper_limit

    def num_param(self):
        """

        :return: number of parameters involved (int), list of parameter names
        """
        num, name_list = self.lensParams.num_param()
        _num, _list = self.sourceParams.num_param()
        num += _num
        name_list += _list
        _num, _list = self.lensLightParams.num_param()
        num += _num
        name_list += _list
        _num, _list = self.pointSourceParams.num_param()
        num += _num
        name_list += _list
        _num, _list = self.specialParams.num_param()
        num += _num
        name_list += _list
        _num, _list = self.extinctionParams.num_param()
        num += _num
        name_list += _list
        _num, _list = self.tracerSourceParams.num_param()
        num += _num
        name_list += _list
        return num, name_list

    def num_param_linear(self):
        """

        :return: number of linear basis set coefficients that are solved for
        """
        num = 0
        num += self.sourceParams.num_param_linear()
        num += self.lensLightParams.num_param_linear()
        num += self.pointSourceParams.num_param_linear()
        return num

    def image2source_plane(self, kwargs_source, kwargs_lens, image_plane=False):
        """Maps the image plane position definition of the source plane.

        :param kwargs_source: source light model keyword argument list
        :param kwargs_lens: lens model keyword argument list
        :param image_plane: boolean, if True, does not up map image plane parameters to
            source plane
        :return: source light model keyword arguments with mapped position arguments
            from image to source plane
        """
        kwargs_source_copy = copy.deepcopy(kwargs_source)
        for i, kwargs in enumerate(kwargs_source_copy):
            if self._image_plane_source_list[i] is True and not image_plane:
                if "center_x" in kwargs:
                    x_mapped, y_mapped = self._image2SourceMapping.image2source(
                        kwargs["center_x"],
                        kwargs["center_y"],
                        kwargs_lens,
                        index_source=i,
                    )
                    kwargs["center_x"] = x_mapped
                    kwargs["center_y"] = y_mapped
        return kwargs_source_copy

    def _update_source_joint_with_point_source(
        self,
        kwargs_lens_list,
        kwargs_source_list,
        kwargs_ps,
        kwargs_special,
        image_plane=False,
    ):
        kwargs_source_list = self.image2source_plane(
            kwargs_source_list, kwargs_lens_list, image_plane=image_plane
        )

        for setting in self._joint_source_with_point_source:
            i_point_source, k_source, param_list = setting
            if "ra_source" in kwargs_ps[i_point_source]:
                x_mapped = kwargs_ps[i_point_source]["ra_source"]
                y_mapped = kwargs_ps[i_point_source]["dec_source"]
            else:
                x_pos, y_pos = (
                    kwargs_ps[i_point_source]["ra_image"],
                    kwargs_ps[i_point_source]["dec_image"],
                )
                # x_pos, y_pos = self.real_image_positions(x_pos, y_pos, kwargs_special)
                x_mapped, y_mapped = self._image2SourceMapping.image2source(
                    x_pos, y_pos, kwargs_lens_list, index_source=k_source
                )
            for param_name in param_list:
                if param_name == "center_x":
                    kwargs_source_list[k_source][param_name] = np.mean(x_mapped)
                elif param_name == "center_y":
                    kwargs_source_list[k_source][param_name] = np.mean(y_mapped)
                else:
                    kwargs_source_list[k_source][param_name] = kwargs_ps[
                        i_point_source
                    ][param_name]
        return kwargs_source_list

    def _update_lens_light_joint_with_point_source(
        self, kwargs_lens_light_list, kwargs_ps
    ):
        for setting in self._joint_lens_light_with_point_source:
            i_point_source, k_lens_light, param_list = setting
            if "ra_image" in kwargs_ps[i_point_source]:
                x_mapped = kwargs_ps[i_point_source]["ra_image"]
                y_mapped = kwargs_ps[i_point_source]["dec_image"]
            else:
                raise ValueError(
                    "Joint lens light with point source not possible as point source is defined in the source plane!"
                )
            for param_name in param_list:
                if param_name == "center_x":
                    kwargs_lens_light_list[k_lens_light][param_name] = np.mean(x_mapped)
                elif param_name == "center_y":
                    kwargs_lens_light_list[k_lens_light][param_name] = np.mean(y_mapped)
        return kwargs_lens_light_list

    @staticmethod
    def _update_joint_param(kwargs_list_1, kwargs_list_2, joint_setting_list):
        """

        :param kwargs_list_1: list of keyword arguments
        :param kwargs_list_2: list of keyword arguments
        :param joint_setting_list: [[i_1, k_2, ['param_name1', 'param_name2', ...]], [...], ...]
                                     or: [[i_1, k_2, {'param_old1': 'param_new1', 'ra_0': 'center_x'}], [...], ...]
        :return: updated kwargs_list_2 with arguments from kwargs_list_1 as defined in joint_setting_list
        """
        for setting in joint_setting_list:
            i_1, k_2, param_list = setting
            if type(param_list) == list:
                for param_name in param_list:
                    kwargs_list_2[k_2][param_name] = kwargs_list_1[i_1][param_name]
            elif type(param_list) == dict:
                for param_to, param_from in param_list.items():
                    kwargs_list_2[k_2][param_to] = kwargs_list_1[i_1][param_from]
            else:
                raise TypeError(
                    "Bad format for constraint setting: got %s" % param_list
                )
        return kwargs_list_2

    @staticmethod
    def _update_log_sampling(kwargs_logsampling_lens, log_sampling_lens):
        """Update the list of parameters being sampled in log-space :param
        kwargs_logsampling_lens: list of list of parameters to sample in log10 :param
        log_sampling_lens: [[i_1, ['param_name1', 'param_name2', ...]], [...], ...]
        :return: updated kwargs_logsampling_lens."""
        for setting in log_sampling_lens:
            i_1, param_list = setting
            if type(param_list) == list:
                kwargs_logsampling_lens[i_1] = param_list
            else:
                raise TypeError(
                    "Bad format for constraint setting: got %s. This should be in the format [[i_1, ['param_name1', 'param_name2', ...]], [...], ...]"
                    % param_list
                )
        return kwargs_logsampling_lens

    @staticmethod
    def _fix_joint_param(kwargs_list_2, joint_setting_list):
        """

        :param kwargs_list_2: list of keyword arguments
        :param joint_setting_list: [[i_1, k_2, ['param_name1', 'param_name2', ...]], [...], ...]
        :return: fixes entries in kwargs_list_2 that are joint with other kwargs_list as defined in joint_setting_list
        """
        kwargs_list_2_update = copy.deepcopy(kwargs_list_2)
        for setting in joint_setting_list:
            i_1, k_2, param_list = setting
            for param_name in param_list:
                kwargs_list_2_update[k_2][param_name] = 0
        return kwargs_list_2_update

    def update_lens_scaling(self, kwargs_special, kwargs_lens, inverse=False):
        """Multiplies the scaling parameters of the profiles.

        :param kwargs_special: keyword arguments of the 'special' arguments
        :param kwargs_lens: lens model keyword argument list
        :param inverse: bool, if True, performs the inverse lens scaling for bijective
            transforms
        :return: updated lens model keyword argument list
        """
        kwargs_lens_updated = copy.deepcopy(kwargs_lens)
        # If we do not scaling, there's nothing to be done
        if not (self._mass_scaling or self._general_scaling):
            return kwargs_lens_updated

        # TODO: remove separate logic for mass scaling. either deprecate it
        # entirely, implement the details as a special case of general_scaling
        if self._mass_scaling:
            scale_factor_list = np.array(kwargs_special["scale_factor"])
            if inverse is True:
                scale_factor_list = 1.0 / np.array(kwargs_special["scale_factor"])
            for i, kwargs in enumerate(kwargs_lens_updated):
                if self._mass_scaling_list[i] is not False:
                    scale_factor = scale_factor_list[self._mass_scaling_list[i] - 1]
                    if "theta_E" in kwargs:
                        kwargs["theta_E"] *= scale_factor
                    elif "alpha_Rs" in kwargs:
                        kwargs["alpha_Rs"] *= scale_factor
                    elif "alpha_1" in kwargs:
                        kwargs["alpha_1"] *= scale_factor
                    elif "sigma0" in kwargs:
                        kwargs["sigma0"] *= scale_factor
                    elif "k_eff" in kwargs:
                        kwargs["k_eff"] *= scale_factor

        if self._general_scaling:
            for param_name in self._general_scaling_masks.keys():
                factors = kwargs_special[f"{param_name}_scale_factor"]
                _pows = kwargs_special[f"{param_name}_scale_pow"]

                for i, kwargs in enumerate(kwargs_lens_updated):
                    scale_idx = self._general_scaling_masks[param_name][i]
                    if scale_idx is not False:
                        if inverse:
                            kwargs[param_name] = (
                                kwargs[param_name] / factors[scale_idx - 1]
                            ) ** (1 / _pows[scale_idx - 1])
                        else:
                            kwargs[param_name] = (
                                factors[scale_idx - 1]
                                * kwargs[param_name] ** _pows[scale_idx - 1]
                            )

        return kwargs_lens_updated

    def _add_fixed_lens(self, kwargs_fixed, kwargs_init):
        kwargs_fixed_update = copy.deepcopy(kwargs_fixed)
        if self._solver is True:
            if kwargs_init is None:
                raise ValueError(
                    "kwargs_lens_init must be specified when the point source solver is enabled!"
                )
            kwargs_fixed_update = self._solver_module.add_fixed_lens(
                kwargs_fixed_update, kwargs_init
            )
        return kwargs_fixed_update

    def update_kwargs_model(self, kwargs_special):
        """Updates model keyword arguments with redshifts being sampled.

        :param kwargs_special: keyword arguments from SpecialParam() class return of
            sampling arguments
        :return: kwargs_model, bool (True if kwargs_model has changed, else False)
        """
        if self._num_z_sampling == 0:
            return self._kwargs_model, False
        z_samples = kwargs_special.get("z_sampling")
        lens_redshift_list = copy.deepcopy(self._lens_redshift_list)
        if not (
            self._lens_redshift_list is None
            or self._lens_redshift_sampling_indexes is None
        ):
            # iterate through index lists
            for i, index in enumerate(self._lens_redshift_sampling_indexes):
                # update redshifts of lens and source redshift list in new form
                if index > -1:
                    lens_redshift_list[i] = z_samples[index]
        source_redshift_list = copy.deepcopy(self._source_redshift_list)
        if not (
            self._source_redshift_list is None
            or self._source_redshift_sampling_indexes is None
        ):
            # iterate through index lists
            for i, index in enumerate(self._source_redshift_sampling_indexes):
                # update redshifts of lens and source redshift list in new form
                if index > -1:
                    source_redshift_list[i] = z_samples[index]
        # update lens model and source model classes
        kwargs_model = copy.deepcopy(self._kwargs_model)
        kwargs_model["lens_redshift_list"] = lens_redshift_list
        kwargs_model["source_redshift_list"] = source_redshift_list
        return kwargs_model, True

    def _update_lens_model(self, kwargs_special):
        """Updates lens model instance of this class (and all class instances related to
        it) when an update to the modeled redshifts of the deflector and/or source
        planes are made.

        :param kwargs_special: keyword arguments from SpecialParam() class return of
            sampling arguments
        :return: None, internal calls instance updated
        """
        kwargs_model, update_bool = self.update_kwargs_model(kwargs_special)
        if update_bool is True:
            # TODO: this class instances are effectively duplicated in the likelihood module and may cause a lot of overhead
            # in the calculation as the instances are re-generated every step, and even so doing it twice!
            (
                self._lens_model_class,
                self._source_model_class,
                _,
                _,
                _,
            ) = class_creator.create_class_instances(all_models=True, **kwargs_model)
            self._image2SourceMapping = Image2SourceMapping(
                lensModel=self._lens_model_class, sourceModel=self._source_model_class
            )

    def check_solver(self, kwargs_lens, kwargs_ps):
        """Test whether the image positions map back to the same source position :param
        kwargs_lens: lens model keyword argument list :param kwargs_ps: point source
        model keyword argument list :return: Euclidean distance between the ray-shooting
        of the image positions."""
        if self._solver is True:
            image_x, image_y = kwargs_ps[0]["ra_image"], kwargs_ps[0]["dec_image"]
            dist = self._solver_module.check_solver(image_x, image_y, kwargs_lens)
            return np.max(dist)
        else:
            return 0

    def print_setting(self):
        """Prints the setting of the parameter class.

        :return:
        """
        num, param_list = self.num_param()
        num_linear = self.num_param_linear()

        # TODO print settings of specailParams?
        print("The following model options are chosen:")
        print("Lens models:", self._lens_model_list)
        print("Source models:", self._source_light_model_list)
        print("Lens light models:", self._lens_light_model_list)
        print("Point source models:", self._point_source_model_list)
        print("===================")
        print("The following parameters are being fixed:")
        print("Lens:", self.lensParams.kwargs_fixed)
        print("Source:", self.sourceParams.kwargs_fixed)
        print("Lens light:", self.lensLightParams.kwargs_fixed)
        print("Point source:", self.pointSourceParams.kwargs_fixed)
        print("Tracer Source:", self.tracerSourceParams.kwargs_fixed)
        print("===================")
        print("Joint parameters for different models")
        print("Joint lens with lens:", self._joint_lens_with_lens)
        print(
            "Joint lens light with lens light:", self._joint_lens_light_with_lens_light
        )
        print("Joint source with source:", self._joint_source_with_source)
        print("Joint lens with light:", self._joint_lens_with_light)
        print("Joint source with point source:", self._joint_source_with_point_source)
        print(
            "Joint lens light with point source:",
            self._joint_lens_light_with_point_source,
        )
        print(
            "Joint source light with tracer source:",
            self._joint_source_light_with_tracer,
        )
        print("Mass scaling:", self._num_scale_factor, "groups")
        print("General lens scaling:", self._general_scaling_masks)
        print("===================")
        print("Number of non-linear parameters being sampled: ", num)
        print("Parameters being sampled: ", param_list)
        print("Number of linear parameters being solved for: ", num_linear)
        print("===================")
        print("The log10 of following parameters is being sampled:")
        print("Lens:", self.lensParams.kwargs_logsampling)<|MERGE_RESOLUTION|>--- conflicted
+++ resolved
@@ -550,10 +550,7 @@
         kwargs_lens = self._update_joint_param(
             kwargs_lens, kwargs_lens, self._joint_lens_with_lens
         )
-<<<<<<< HEAD
-=======
-
->>>>>>> af02328e
+
         kwargs_lens = self.update_lens_scaling(kwargs_special, kwargs_lens)
         # update point source constraint solver
         if self._solver is True:

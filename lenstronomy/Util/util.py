--- conflicted
+++ resolved
@@ -244,17 +244,8 @@
     :return: dict with ra_at_xy_0, dec_at_xy_0, transfrom_pix2angle
     """
     pix_center = (num_pix - 1) / 2
-<<<<<<< HEAD
     ra_center = pix_center * transform_pix2angle[0, 0] + pix_center * transform_pix2angle[0, 1]
     dec_center = pix_center * transform_pix2angle[1, 0] + pix_center * transform_pix2angle[1, 1]
-=======
-    ra_center = (
-        pix_center * transform_pix2angle[0, 0] + pix_center * transform_pix2angle[1, 0]
-    )
-    dec_center = (
-        pix_center * transform_pix2angle[0, 1] + pix_center * transform_pix2angle[1, 1]
-    )
->>>>>>> 47152581
 
     kwargs_grid = {
         "ra_at_xy_0": -ra_center,

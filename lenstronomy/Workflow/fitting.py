--- conflicted
+++ resolved
@@ -78,13 +78,7 @@
                  kwargs_fixed_lens_light, kwargs_mean_lens_light, kwargs_sigma_lens_light,
                  kwargs_fixed_ps, kwargs_mean_ps, kwargs_sigma_ps,
                  kwargs_fixed_cosmo, kwargs_mean_cosmo, kwargs_sigma_cosmo,
-<<<<<<< HEAD
-                 threadCount=1, mpi=False, print_key='PSO', sigma_factor=1, compute_bool=None, fix_solver=False):
-    
-=======
                  threadCount=1, mpi=False, print_key='PSO', sigma_factor=1, compute_bool=None):
-
->>>>>>> 2872dcc0
         # initialise mcmc classes
         param_class = Param(self.kwargs_model, self.kwargs_constraints, kwargs_fixed_lens, kwargs_fixed_source,
                             kwargs_fixed_lens_light, kwargs_fixed_ps, kwargs_fixed_cosmo,

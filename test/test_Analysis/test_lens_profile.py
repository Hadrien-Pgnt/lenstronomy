import numpy as np
import numpy.testing as npt
import pytest
import unittest

from lenstronomy.LensModel.lens_model import LensModel
from lenstronomy.Analysis.lens_profile import LensProfileAnalysis
from lenstronomy.LensModel.Profiles.multi_gaussian import MultiGaussian
import lenstronomy.Util.param_util as param_util


class TestLensProfileAnalysis(object):
    def setup_method(self):
        pass

    def test_profile_slope(self):
        lens_model = LensProfileAnalysis(LensModel(lens_model_list=["SPP"]))
        gamma_in = 2.0
        kwargs_lens = [
            {"theta_E": 1.0, "gamma": gamma_in, "center_x": 0, "center_y": 0}
        ]
        gamma_out = lens_model.profile_slope(kwargs_lens, radius=1)
        npt.assert_array_almost_equal(gamma_out, gamma_in, decimal=3)
        gamma_in = 1.7
        kwargs_lens = [
            {"theta_E": 1.0, "gamma": gamma_in, "center_x": 0, "center_y": 0}
        ]
        gamma_out = lens_model.profile_slope(kwargs_lens, radius=1)
        npt.assert_array_almost_equal(gamma_out, gamma_in, decimal=3)

        gamma_in = 2.5
        kwargs_lens = [
            {"theta_E": 1.0, "gamma": gamma_in, "center_x": 0, "center_y": 0}
        ]
        gamma_out = lens_model.profile_slope(kwargs_lens, radius=1)
        npt.assert_array_almost_equal(gamma_out, gamma_in, decimal=3)

        lens_model = LensProfileAnalysis(LensModel(lens_model_list=["SPEP"]))
        gamma_in = 2.0
        phi, q = 0.34403343049704888, 0.89760957136967312
        e1, e2 = param_util.phi_q2_ellipticity(phi, q)
        kwargs_lens = [
            {
                "theta_E": 1.4516812130749424,
                "e1": e1,
                "e2": e2,
                "center_x": -0.04507598845306314,
                "center_y": 0.054491803177414651,
                "gamma": gamma_in,
            }
        ]
        gamma_out = lens_model.profile_slope(
            kwargs_lens, radius=1.45, alpha_differentials=True
        )
        npt.assert_array_almost_equal(gamma_out, gamma_in, decimal=3)
        gamma_out = lens_model.profile_slope(
            kwargs_lens, radius=1.45, alpha_differentials=False
        )
        npt.assert_array_almost_equal(gamma_out, gamma_in, decimal=3)

    def test_effective_einstein_radius(self):
        kwargs_lens = [{"theta_E": 1, "center_x": 0, "center_y": 0}]
        lensModel = LensProfileAnalysis(LensModel(lens_model_list=["SIS"]))
        ret = lensModel.effective_einstein_radius_grid(kwargs_lens, get_precision=True)

        assert len(ret) == 2
        npt.assert_almost_equal(ret[0], 1.0, decimal=2)
        theta_E = lensModel.effective_einstein_radius(
            kwargs_lens, r_min=1e-3, r_max=1e1, num_points=30
        )
        npt.assert_almost_equal(theta_E, 1, decimal=3)

        kwargs_lens_bad = [{"theta_E": 100, "center_x": 0, "center_y": 0}]
        ret_nan, precision = lensModel.effective_einstein_radius_grid(
            kwargs_lens_bad, get_precision=True
        )
        assert np.isnan(ret_nan)
        theta_E = lensModel.effective_einstein_radius(
            kwargs_lens_bad, r_min=1e-3, r_max=1e1, num_points=30
        )
        assert np.isnan(theta_E)

        # test interpolated profile
        numPix = 101
        deltaPix = 0.02
        from lenstronomy.Util import util

        x_grid_interp, y_grid_interp = util.make_grid(numPix, deltaPix)
        from lenstronomy.LensModel.Profiles.sis import SIS

        sis = SIS()
        center_x, center_y = 0.0, -0.0
        kwargs_SIS = {"theta_E": 1.0, "center_x": center_x, "center_y": center_y}
        f_ = sis.function(x_grid_interp, y_grid_interp, **kwargs_SIS)
        f_x, f_y = sis.derivatives(x_grid_interp, y_grid_interp, **kwargs_SIS)
        f_xx, f_xy, f_yx, f_yy = sis.hessian(x_grid_interp, y_grid_interp, **kwargs_SIS)
        x_axes, y_axes = util.get_axes(x_grid_interp, y_grid_interp)
        kwargs_interpol = [
            {
                "grid_interp_x": x_axes,
                "grid_interp_y": y_axes,
                "f_": util.array2image(f_),
                "f_x": util.array2image(f_x),
                "f_y": util.array2image(f_y),
                "f_xx": util.array2image(f_xx),
                "f_xy": util.array2image(f_xy),
                "f_yy": util.array2image(f_yy),
            }
        ]
        lensModel = LensProfileAnalysis(LensModel(lens_model_list=["INTERPOL"]))
        theta_E_return = lensModel.effective_einstein_radius_grid(
            kwargs_interpol,
            get_precision=False,
            verbose=True,
            center_x=center_x,
            center_y=center_y,
        )
        npt.assert_almost_equal(theta_E_return, 1, decimal=2)

        # sub-critical mass profile
        lensModel = LensProfileAnalysis(LensModel(lens_model_list=["NFW"]))
        kwargs_nfw = [{"Rs": 1, "alpha_Rs": 0.2, "center_x": 0, "center_y": 0}]
        theta_E_subcrit = lensModel.effective_einstein_radius_grid(
            kwargs_nfw, get_precision=False
        )
        assert np.isnan(theta_E_subcrit)
        theta_E_subcrit, _ = lensModel.effective_einstein_radius_grid(
            kwargs_nfw, get_precision=True
        )
        assert np.isnan(theta_E_subcrit)

    def test_external_lensing_effect(self):
        lens_model_list = ["SHEAR"]
        kwargs_lens = [{"gamma1": 0.1, "gamma2": 0.01}]
        lensModel = LensProfileAnalysis(LensModel(lens_model_list))
        alpha0_x, alpha0_y, kappa_ext, shear1, shear2 = lensModel.local_lensing_effect(
            kwargs_lens, model_list_bool=[0]
        )
        print(alpha0_x, alpha0_y, kappa_ext, shear1, shear2)
        assert alpha0_x == 0
        assert alpha0_y == 0
        assert shear1 == 0.1
        assert shear2 == 0.01
        assert kappa_ext == 0

    def test_multi_gaussian_lens(self):
        kwargs_options = {"lens_model_list": ["SPEP"]}
        lensModel = LensModel(**kwargs_options)
        lensAnalysis = LensProfileAnalysis(lens_model=lensModel)
        e1, e2 = param_util.phi_q2_ellipticity(0, 0.9)
        kwargs_lens = [
            {
                "gamma": 1.8,
                "theta_E": 0.6,
                "e1": e1,
                "e2": e2,
                "center_x": 0.5,
                "center_y": -0.1,
            }
        ]
        amplitudes, sigmas, center_x, center_y = lensAnalysis.multi_gaussian_lens(
            kwargs_lens, n_comp=20
        )
        model = MultiGaussian()
        x = np.logspace(-2, 0.5, 10) + 0.5
        y = np.zeros_like(x) - 0.1
        f_xx, fxy, fyx, f_yy = model.hessian(
            x, y, amplitudes, sigmas, center_x=0.5, center_y=-0.1
        )
        kappa_mge = (f_xx + f_yy) / 2
        kappa_true = lensAnalysis._lens_model.kappa(x, y, kwargs_lens)
        print(kappa_true / kappa_mge)
        for i in range(len(x)):
            npt.assert_almost_equal(kappa_mge[i] / kappa_true[i], 1, decimal=1)

    def test_mass_fraction_within_radius(self):
        center_x, center_y = 0.5, -1
        theta_E = 1.1
        kwargs_lens = [{"theta_E": 1.1, "center_x": center_x, "center_y": center_y}]
        lensModel = LensModel(**{"lens_model_list": ["SIS"]})
        lensAnalysis = LensProfileAnalysis(lens_model=lensModel)
        kappa_mean_list = lensAnalysis.mass_fraction_within_radius(
            kwargs_lens, center_x, center_y, theta_E, numPix=100
        )
        npt.assert_almost_equal(kappa_mean_list[0], 1, 2)

    def test_lens_center(self):
        center_x, center_y = 0.43, -0.67
        kwargs_lens = [{"theta_E": 1, "center_x": center_x, "center_y": center_y}]
        lensModel = LensModel(**{"lens_model_list": ["SIS"]})
        profileAnalysis = LensProfileAnalysis(lens_model=lensModel)
        center_x_out, center_y_out = profileAnalysis.convergence_peak(kwargs_lens)
        npt.assert_almost_equal(center_x_out, center_x, 2)
        npt.assert_almost_equal(center_y_out, center_y, 2)

    def test_mst_invariant_differential(self):
        # testing with a SPP profile
        lensModel = LensModel(**{"lens_model_list": ["SPP"]})
        profileAnalysis = LensProfileAnalysis(lens_model=lensModel)
        gamma_list = [2, 1.8, 2.2]
        theta_E_list = [1, 0.5, 2]
        for gamma in gamma_list:
            for theta_E in theta_E_list:
                kwargs_lens = [
                    {"theta_E": theta_E, "gamma": gamma, "center_x": 0, "center_y": 0}
                ]
                xi = profileAnalysis.mst_invariant_differential(
                    kwargs_lens,
                    radius=theta_E,
                    center_x=None,
                    center_y=None,
                    model_list_bool=None,
                    num_points=10,
                )

                xi_true = (gamma - 2) / theta_E
                npt.assert_almost_equal(xi, xi_true, decimal=3)

        # it should also work in the elliptical regime
        lensModel = LensModel(**{"lens_model_list": ["EPL"]})
        profileAnalysis = LensProfileAnalysis(lens_model=lensModel)
        gamma_list = [2, 1.8, 2.2]
        theta_E_list = [1, 0.5, 2]
        q_list = [1, 0.9, 0.8, 0.7]
        for gamma in gamma_list:
            for theta_E in theta_E_list:
                for q in q_list:
                    e1, e2 = param_util.phi_q2_ellipticity(phi=0, q=q)
                    kwargs_lens = [
                        {
                            "theta_E": theta_E,
                            "gamma": gamma,
                            "e1": e1,
                            "e2": e2,
                            "center_x": 0,
                            "center_y": 0,
                        }
                    ]

                    theta_E_prime = np.sqrt(2 * q / (1 + q**2)) * theta_E
                    xi = profileAnalysis.mst_invariant_differential(
                        kwargs_lens,
                        radius=theta_E_prime,
                        center_x=None,
                        center_y=None,
                        model_list_bool=None,
                        num_points=10,
                    )
                    print(theta_E, gamma, q, "test")
                    xi_true = (gamma - 2) / theta_E_prime
                    npt.assert_almost_equal(xi, xi_true, decimal=2)

    def test_m_delta_crit(self):
        # test done with NFW profile where M200 is known
        lensModel = LensModel(**{"lens_model_list": ["NFW"]})
        profileAnalysis = LensProfileAnalysis(lens_model=lensModel)
        import lenstronomy.Util.constants as const
        from astropy.cosmology import FlatLambdaCDM

        cosmo = FlatLambdaCDM(H0=70, Om0=0.3, Ob0=0.05)
        from lenstronomy.Cosmo.lens_cosmo import LensCosmo

        z_lens = 0.5
        z_source = 2.0
        lensCosmo = LensCosmo(z_lens=z_lens, z_source=z_source, cosmo=cosmo)
        M = 10.0**13.5
        c = 4
        Rs_angle, alpha_Rs = lensCosmo.nfw_physical2angle(M, c)
        rho0, Rs, c_out, r200, M200 = lensCosmo.nfw_angle2physical(Rs_angle, alpha_Rs)
        kwargs_lens = [{"alpha_Rs": alpha_Rs, "Rs": Rs_angle}]
        print(r200, "test r200")
        m200_out, r200_out = profileAnalysis.m_delta_crit(
            kwargs_lens, z_lens, z_source, cosmo, delta_crit=200
        )
        r200_out_mpc = r200_out * const.arcsec * lensCosmo.dd
        npt.assert_almost_equal(M200 / M, 1, decimal=3)
        npt.assert_almost_equal(m200_out / M, 1, decimal=3)
        npt.assert_almost_equal(r200_out_mpc, r200, decimal=3)

        # here a profile that does not have an M200
        lensModel = LensModel(**{"lens_model_list": ["GAUSSIAN"]})
        kwargs_lens = [{"amp": 0.01, "sigma": 100, "center_x": 0, "center_y": 0}]
        profileAnalysis = LensProfileAnalysis(lens_model=lensModel)
        m200_out, r200_out = profileAnalysis.m_delta_crit(
            kwargs_lens, z_lens, z_source, cosmo, delta_crit=200
        )
        assert m200_out == 0
        assert r200_out == 0

        m200_out, r200_out = profileAnalysis.m_delta_crit(
            kwargs_lens, z_lens, z_source, cosmo, delta_crit=-200
        )
        assert np.isnan(m200_out)
        assert np.isnan(r200_out)

        # profile that does not have analytical mass_3d
        lensModel = LensModel(**{"lens_model_list": ["SERSIC"]})
        kwargs_lens = [
            {"k_eff": 1, "R_sersic": 2, "n_sersic": 1, "center_x": 0, "center_y": 0}
        ]
        profileAnalysis = LensProfileAnalysis(lens_model=lensModel)
<<<<<<< HEAD
        m200_out, r200_out = profileAnalysis.m_delta_crit(kwargs_lens, z_lens, z_source, cosmo, delta_crit=200)
        npt.assert_almost_equal(m200_out / 3827526804710.1196, 1, decimal=5)
=======
        m200_out, r200_out = profileAnalysis.m_delta_crit(
            kwargs_lens, z_lens, z_source, cosmo, delta_crit=200
        )
        npt.assert_almost_equal(m200_out, 3827526804710.1196, decimal=1)
>>>>>>> fd41a30f


class TestRaise(unittest.TestCase):
    def test_raise(self):
        with self.assertRaises(ValueError):
            raise ValueError()


if __name__ == "__main__":
    pytest.main()<|MERGE_RESOLUTION|>--- conflicted
+++ resolved
@@ -299,15 +299,8 @@
             {"k_eff": 1, "R_sersic": 2, "n_sersic": 1, "center_x": 0, "center_y": 0}
         ]
         profileAnalysis = LensProfileAnalysis(lens_model=lensModel)
-<<<<<<< HEAD
         m200_out, r200_out = profileAnalysis.m_delta_crit(kwargs_lens, z_lens, z_source, cosmo, delta_crit=200)
         npt.assert_almost_equal(m200_out / 3827526804710.1196, 1, decimal=5)
-=======
-        m200_out, r200_out = profileAnalysis.m_delta_crit(
-            kwargs_lens, z_lens, z_source, cosmo, delta_crit=200
-        )
-        npt.assert_almost_equal(m200_out, 3827526804710.1196, decimal=1)
->>>>>>> fd41a30f
 
 
 class TestRaise(unittest.TestCase):

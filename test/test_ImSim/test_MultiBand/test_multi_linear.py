--- conflicted
+++ resolved
@@ -144,14 +144,7 @@
         )
 
     def test_likelihood_data_given_model(self):
-<<<<<<< HEAD
-        logL, _ = self.imageModel.likelihood_data_given_model(self.kwargs_lens, self.kwargs_source, self.kwargs_lens_light, self.kwargs_ps, source_marg=False)
-        npt.assert_almost_equal(logL, -5100, decimal=-3)
-
-        logLmarg, param = self.imageModel.likelihood_data_given_model(self.kwargs_lens, self.kwargs_source, self.kwargs_lens_light,
-                                                               self.kwargs_ps, source_marg=True)
-=======
-        logL = self.imageModel.likelihood_data_given_model(
+        logL, _ = self.imageModel.likelihood_data_given_model(
             self.kwargs_lens,
             self.kwargs_source,
             self.kwargs_lens_light,
@@ -160,14 +153,13 @@
         )
         npt.assert_almost_equal(logL, -5100, decimal=-3)
 
-        logLmarg = self.imageModel.likelihood_data_given_model(
+        logLmarg, param = self.imageModel.likelihood_data_given_model(
             self.kwargs_lens,
             self.kwargs_source,
             self.kwargs_lens_light,
             self.kwargs_ps,
             source_marg=True,
         )
->>>>>>> 079f91d2
         npt.assert_almost_equal(logL - logLmarg, 0, decimal=-2)
 
     def test_numData_evaluate(self):

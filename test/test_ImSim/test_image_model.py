__author__ = 'sibirrer'

import numpy.testing as npt
import numpy as np
import pytest

import lenstronomy.Util.param_util as param_util
from lenstronomy.LensModel.lens_model import LensModel
from lenstronomy.LightModel.light_model import LightModel
from lenstronomy.PointSource.point_source import PointSource
from lenstronomy.ImSim.image_model import ImageModel
from lenstronomy.ImSim.image_linear_solve import ImageLinearFit
import lenstronomy.Util.simulation_util as sim_util
from lenstronomy.LensModel.Solver.lens_equation_solver import LensEquationSolver
from lenstronomy.Data.imaging_data import ImageData
from lenstronomy.Data.psf import PSF
<<<<<<< HEAD
=======
from lenstronomy.ImSim.differential_extinction import DifferentialExtinction
>>>>>>> bef64dd7
from lenstronomy.Util import util


class TestImageModel(object):
    """
    tests the source model routines
    """
    def setup(self):

        # data specifics
        sigma_bkg = .05  # background noise per pixel
        exp_time = 100  # exposure time (arbitrary units, flux per pixel is in units #photons/exp_time unit)
        numPix = 100  # cutout pixel size
        deltaPix = 0.05  # pixel size in arcsec (area per pixel = deltaPix**2)
        fwhm = 0.5  # full width half max of PSF

        # PSF specification

        kwargs_data = sim_util.data_configure_simple(numPix, deltaPix, exp_time, sigma_bkg, inverse=True)
        data_class = ImageData(**kwargs_data)
        kwargs_psf = {'psf_type': 'GAUSSIAN', 'fwhm': fwhm, 'truncation': 5, 'pixel_size': deltaPix}
        psf_class = PSF(**kwargs_psf)
        psf_class._psf_error_map = np.zeros_like(psf_class.kernel_point_source)

        # 'EXERNAL_SHEAR': external shear
        kwargs_shear = {'e1': 0.01, 'e2': 0.01}  # gamma_ext: shear strength, psi_ext: shear angel (in radian)
        phi, q = 0.2, 0.8
        e1, e2 = param_util.phi_q2_ellipticity(phi, q)
        kwargs_spemd = {'theta_E': 1., 'gamma': 1.8, 'center_x': 0, 'center_y': 0, 'e1': e1, 'e2': e2}

        lens_model_list = ['SPEP', 'SHEAR']
        self.kwargs_lens = [kwargs_spemd, kwargs_shear]
        lens_model_class = LensModel(lens_model_list=lens_model_list)
        # list of light profiles (for lens and source)
        # 'SERSIC': spherical Sersic profile
        kwargs_sersic = {'amp': 1., 'R_sersic': 0.1, 'n_sersic': 2, 'center_x': 0, 'center_y': 0}
        # 'SERSIC_ELLIPSE': elliptical Sersic profile
        phi, q = 0.2, 0.9
        e1, e2 = param_util.phi_q2_ellipticity(phi, q)
        kwargs_sersic_ellipse = {'amp': 1., 'R_sersic': .6, 'n_sersic': 7, 'center_x': 0, 'center_y': 0,
                                 'e1': e1, 'e2': e2}

        lens_light_model_list = ['SERSIC']
        self.kwargs_lens_light = [kwargs_sersic]
        lens_light_model_class = LightModel(light_model_list=lens_light_model_list)
        source_model_list = ['SERSIC_ELLIPSE']
        self.kwargs_source = [kwargs_sersic_ellipse]
        source_model_class = LightModel(light_model_list=source_model_list)
        self.kwargs_ps = [{'ra_source': 0.01, 'dec_source': 0.0,
                       'source_amp': 1.}]  # quasar point source position in the source plane and intrinsic brightness
        point_source_class = PointSource(point_source_type_list=['SOURCE_POSITION'], fixed_magnification_list=[True])
        kwargs_numerics = {'supersampling_factor': 2, 'supersampling_convolution': False, 'compute_mode': 'gaussian'}
        imageModel = ImageModel(data_class, psf_class, lens_model_class, source_model_class, lens_light_model_class, point_source_class, kwargs_numerics=kwargs_numerics)
        image_sim = sim_util.simulate_simple(imageModel, self.kwargs_lens, self.kwargs_source,
                                       self.kwargs_lens_light, self.kwargs_ps)
        data_class.update_data(image_sim)

        self.imageModel = ImageLinearFit(data_class, psf_class, lens_model_class, source_model_class, lens_light_model_class, point_source_class, kwargs_numerics=kwargs_numerics)
        self.solver = LensEquationSolver(lensModel=self.imageModel.LensModel)

    def test_source_surface_brightness(self):
        source_model = self.imageModel.source_surface_brightness(self.kwargs_source, self.kwargs_lens,
                                                                 unconvolved=False, de_lensed=True)
        assert len(source_model) == 100

        source_model = self.imageModel.source_surface_brightness(self.kwargs_source, self.kwargs_lens, unconvolved=False, de_lensed=False)
        assert len(source_model) == 100
        npt.assert_almost_equal(source_model[10, 10], 0.13939841209844345 * 0.05 ** 2, decimal=4)

        source_model = self.imageModel.source_surface_brightness(self.kwargs_source, self.kwargs_lens, unconvolved=True, de_lensed=False)
        assert len(source_model) == 100
        npt.assert_almost_equal(source_model[10, 10], 0.13536114618182182 * 0.05**2, decimal=4)

    def test_lens_surface_brightness(self):
        lens_flux = self.imageModel.lens_surface_brightness(self.kwargs_lens_light, unconvolved=False)
        print(np.sum(lens_flux), 'test lens flux')
        npt.assert_almost_equal(lens_flux[50, 50], 0.0010788981265391802, decimal=4)
        #npt.assert_almost_equal(lens_flux[50, 50], 0.54214440654021534 * 0.05 ** 2, decimal=4)

        lens_flux = self.imageModel.lens_surface_brightness(self.kwargs_lens_light, unconvolved=True)
        npt.assert_almost_equal(lens_flux[50, 50], 4.7310552067454452 * 0.05**2, decimal=4)

    def test_image_linear_solve(self):
        model, error_map, cov_param, param = self.imageModel.image_linear_solve(self.kwargs_lens, self.kwargs_source, self.kwargs_lens_light, self.kwargs_ps, inv_bool=False)
        chi2_reduced = self.imageModel.reduced_chi2(model, error_map)
        npt.assert_almost_equal(chi2_reduced, 1, decimal=1)

    def test_image_with_params(self):
        model = self.imageModel.image(self.kwargs_lens, self.kwargs_source, self.kwargs_lens_light, self.kwargs_ps, unconvolved=False, source_add=True, lens_light_add=True, point_source_add=True)
        error_map = self.imageModel._error_map_psf(self.kwargs_lens, self.kwargs_ps)
        chi2_reduced = self.imageModel.reduced_chi2(model, error_map)
        npt.assert_almost_equal(chi2_reduced, 1, decimal=1)

    def test_likelihood_data_given_model(self):
        logL = self.imageModel.likelihood_data_given_model(self.kwargs_lens, self.kwargs_source, self.kwargs_lens_light, self.kwargs_ps, source_marg=False)
        npt.assert_almost_equal(logL, -5000, decimal=-3)

        logLmarg = self.imageModel.likelihood_data_given_model(self.kwargs_lens, self.kwargs_source, self.kwargs_lens_light,
                                                               self.kwargs_ps, source_marg=True)
        npt.assert_almost_equal(logL - logLmarg, 0, decimal=-3)
        assert logLmarg < logL

    def test_reduced_residuals(self):
        model = sim_util.simulate_simple(self.imageModel, self.kwargs_lens, self.kwargs_source,
                                         self.kwargs_lens_light, self.kwargs_ps, no_noise=True)
        residuals = self.imageModel.reduced_residuals(model, error_map=0)
        npt.assert_almost_equal(np.std(residuals), 1.01, decimal=1)

        chi2 = self.imageModel.reduced_chi2(model, error_map=0)
        npt.assert_almost_equal(chi2, 1, decimal=1)

    def test_numData_evaluate(self):
        numData = self.imageModel.num_data_evaluate
        assert numData == 10000

    def test_num_param_linear(self):
        num_param_linear = self.imageModel.num_param_linear(self.kwargs_lens, self.kwargs_source,
                                         self.kwargs_lens_light, self.kwargs_ps)
        assert num_param_linear == 3

    def test_update_data(self):
        kwargs_data = sim_util.data_configure_simple(numPix=10, deltaPix=1, exposure_time=1, sigma_bkg=1, inverse=True)
        data_class = ImageData(**kwargs_data)
        self.imageModel.update_data(data_class)
        assert self.imageModel.Data.num_pixel == 100

    def test_point_source_rendering(self):
        # initialize data

        numPix = 100
        deltaPix = 0.05
        kwargs_data = sim_util.data_configure_simple(numPix, deltaPix, exposure_time=1, sigma_bkg=1)
        data_class = ImageData(**kwargs_data)
        kernel = np.zeros((5, 5))
        kernel[2, 2] = 1
        kwargs_psf = {'kernel_point_source': kernel, 'psf_type': 'PIXEL', 'psf_error_map': np.zeros_like(kernel)}
        psf_class = PSF(**kwargs_psf)
        lens_model_class = LensModel(['SPEP'])
        source_model_class = LightModel([])
        lens_light_model_class = LightModel([])
        kwargs_numerics =  {'supersampling_factor': 2, 'supersampling_convolution': True, 'point_source_supersampling_factor': 1}
        point_source_class = PointSource(point_source_type_list=['LENSED_POSITION'], fixed_magnification_list=[False])
        makeImage = ImageModel(data_class, psf_class, lens_model_class, source_model_class, lens_light_model_class, point_source_class, kwargs_numerics=kwargs_numerics)
        # chose point source positions
        x_pix = np.array([10, 5, 10, 90])
        y_pix = np.array([40, 50, 60, 50])
        ra_pos, dec_pos = makeImage.Data.map_pix2coord(x_pix, y_pix)
        e1, e2 = param_util.phi_q2_ellipticity(0, 0.8)
        kwargs_lens_init = [{'theta_E': 1, 'gamma': 2, 'e1': e1, 'e2': e2, 'center_x': 0, 'center_y': 0}]
        kwargs_else = [{'ra_image': ra_pos, 'dec_image': dec_pos, 'point_amp': np.ones_like(ra_pos)}]
        image = makeImage.image(kwargs_lens_init, kwargs_source={}, kwargs_lens_light={}, kwargs_ps=kwargs_else)
        #print(np.shape(model), 'test')
        #image = makeImage.ImageNumerics.array2image(model)
        for i in range(len(x_pix)):
            npt.assert_almost_equal(image[y_pix[i], x_pix[i]], 1, decimal=2)

        x_pix = np.array([10.5, 5.5, 10.5, 90.5])
        y_pix = np.array([40, 50, 60, 50])
        ra_pos, dec_pos = makeImage.Data.map_pix2coord(x_pix, y_pix)
        phi, q = 0., 0.8
        e1, e2 = param_util.phi_q2_ellipticity(phi, q)
        kwargs_lens_init = [{'theta_E': 1, 'gamma': 2, 'e1': e1, 'e2': e2, 'center_x': 0, 'center_y': 0}]
        kwargs_else = [{'ra_image': ra_pos, 'dec_image': dec_pos, 'point_amp': np.ones_like(ra_pos)}]
        image = makeImage.image(kwargs_lens_init, kwargs_source={}, kwargs_lens_light={}, kwargs_ps=kwargs_else)
        #image = makeImage.ImageNumerics.array2image(model)
        for i in range(len(x_pix)):
            print(int(y_pix[i]), int(x_pix[i]+0.5))
            npt.assert_almost_equal(image[int(y_pix[i]), int(x_pix[i])], 0.5, decimal=1)
            npt.assert_almost_equal(image[int(y_pix[i]), int(x_pix[i]+0.5)], 0.5, decimal=1)

    def test_point_source(self):

        pointSource = PointSource(point_source_type_list=['SOURCE_POSITION'], fixed_magnification_list=[True])
        kwargs_ps = [{'source_amp': 1000, 'ra_source': 0.1, 'dec_source': 0.1}]
        lensModel = LensModel(lens_model_list=['SIS'])
        kwargs_lens = [{'theta_E': 1, 'center_x': 0, 'center_y': 0}]
        numPix = 64
        deltaPix = 0.13
        kwargs_data = sim_util.data_configure_simple(numPix, deltaPix, exposure_time=1, sigma_bkg=1)
        data_class = ImageData(**kwargs_data)

        psf_type = "GAUSSIAN"
        fwhm = 0.9
        kwargs_psf = {'psf_type': psf_type, 'fwhm': fwhm}
        psf_class = PSF(**kwargs_psf)
        imageModel = ImageModel(data_class=data_class, psf_class=psf_class, lens_model_class=lensModel,
                                point_source_class=pointSource)
        image = imageModel.image(kwargs_lens=kwargs_lens, kwargs_ps=kwargs_ps)
        assert np.sum(image) > 0

    def test_error_map_source(self):
        sourceModel = LightModel(light_model_list=['UNIFORM', 'UNIFORM'])

        kwargs_data = sim_util.data_configure_simple(numPix=10, deltaPix=1, exposure_time=1, sigma_bkg=1)
        data_class = ImageData(**kwargs_data)

        psf_type = "GAUSSIAN"
        fwhm = 0.9
        kwargs_psf = {'psf_type': psf_type, 'fwhm': fwhm}
        psf_class = PSF(**kwargs_psf)
        imageModel = ImageLinearFit(data_class=data_class, psf_class=psf_class, lens_model_class=None,
                                point_source_class=None, source_model_class=sourceModel)

        x_grid, y_grid = util.make_grid(numPix=10, deltapix=1)
        error_map = imageModel.error_map_source(kwargs_source=[{'amp': 1}, {'amp': 1}], x_grid=x_grid, y_grid=y_grid, cov_param=np.array([[1, 0], [0, 1]]))
        assert error_map[0] == 2

<<<<<<< HEAD
=======
    def test_create_empty(self):
        kwargs_data = sim_util.data_configure_simple(numPix=10, deltaPix=1, exposure_time=1, sigma_bkg=1)
        data_class = ImageData(**kwargs_data)
        imageModel_empty = ImageModel(data_class, PSF())
        assert imageModel_empty._psf_error_map == False

        flux = imageModel_empty.lens_surface_brightness(kwargs_lens_light=None)
        assert flux.all() == 0

    def test_extinction_map(self):
        kwargs_data = sim_util.data_configure_simple(numPix=10, deltaPix=1, exposure_time=1, sigma_bkg=1)
        data_class = ImageData(**kwargs_data)
        extinction_class = DifferentialExtinction(optical_depth_model=['UNIFORM'], tau0_index=0)
        imageModel = ImageModel(data_class, PSF(), extinction_class=extinction_class)
        extinction = imageModel.extinction_map(kwargs_extinction=[{'amp': 1}], kwargs_special={'tau0_list': [1, 0, 0]})
        npt.assert_almost_equal(extinction, np.exp(-1))

>>>>>>> bef64dd7

if __name__ == '__main__':
    pytest.main()<|MERGE_RESOLUTION|>--- conflicted
+++ resolved
@@ -14,10 +14,7 @@
 from lenstronomy.LensModel.Solver.lens_equation_solver import LensEquationSolver
 from lenstronomy.Data.imaging_data import ImageData
 from lenstronomy.Data.psf import PSF
-<<<<<<< HEAD
-=======
 from lenstronomy.ImSim.differential_extinction import DifferentialExtinction
->>>>>>> bef64dd7
 from lenstronomy.Util import util
 
 
@@ -225,8 +222,6 @@
         error_map = imageModel.error_map_source(kwargs_source=[{'amp': 1}, {'amp': 1}], x_grid=x_grid, y_grid=y_grid, cov_param=np.array([[1, 0], [0, 1]]))
         assert error_map[0] == 2
 
-<<<<<<< HEAD
-=======
     def test_create_empty(self):
         kwargs_data = sim_util.data_configure_simple(numPix=10, deltaPix=1, exposure_time=1, sigma_bkg=1)
         data_class = ImageData(**kwargs_data)
@@ -244,7 +239,6 @@
         extinction = imageModel.extinction_map(kwargs_extinction=[{'amp': 1}], kwargs_special={'tau0_list': [1, 0, 0]})
         npt.assert_almost_equal(extinction, np.exp(-1))
 
->>>>>>> bef64dd7
 
 if __name__ == '__main__':
     pytest.main()
__author__ = "sibirrer"

import numpy.testing as npt
import numpy as np
import pytest
import unittest
from lenstronomy.LensModel.MultiPlane.multi_plane import MultiPlane
from lenstronomy.LensModel.MultiPlane.multi_plane_base import MultiPlaneBase
from lenstronomy.LensModel.lens_model import LensModel
from lenstronomy.LensModel.MultiPlane.multi_plane import (
    LensedLocation,
    PhysicalLocation,
)
import lenstronomy.Util.constants as const


class TestMultiPlane(object):
    """Tests the source model routines."""

    def setup_method(self):
        pass

    def test_update_source_redshift(self):
        z_source = 1.5
        lens_model_list = ["SIS"]
        kwargs_lens = [{"theta_E": 1}]
        redshift_list = [0.5]
        lensModelMutli = MultiPlane(
            z_source=z_source,
            lens_model_list=lens_model_list,
            lens_redshift_list=redshift_list,
            z_interp_stop=3,
            cosmo_interp=True,
        )
        alpha_x, alpha_y = lensModelMutli.alpha(1, 0, kwargs_lens=kwargs_lens)
        lensModelMutli.update_source_redshift(z_source=z_source)
        alpha_x_new, alpha_y_new = lensModelMutli.alpha(1, 0, kwargs_lens=kwargs_lens)
        npt.assert_almost_equal(alpha_x / alpha_x_new, 1.0, decimal=8)

        lensModelMutli.update_source_redshift(z_source=1.0)
        alpha_x_new, alpha_y_new = lensModelMutli.alpha(1, 0, kwargs_lens=kwargs_lens)
        assert alpha_x / alpha_x_new > 1

        lensModelMutli.update_source_redshift(z_source=2.0)
        alpha_x_new, alpha_y_new = lensModelMutli.alpha(1, 0, kwargs_lens=kwargs_lens)
        assert alpha_x / alpha_x_new < 1

    def test_sis_alpha(self):
        z_source = 1.5
        lens_model_list = ["SIS"]
        redshift_list = [0.5]
        lensModelMutli = MultiPlane(
            z_source=z_source,
            lens_model_list=lens_model_list,
            lens_redshift_list=redshift_list,
        )
        lensModel = LensModel(lens_model_list=lens_model_list)
        kwargs_lens = [{"theta_E": 1, "center_x": 0, "center_y": 0}]
        alpha_x_simple, alpha_y_simple = lensModel.alpha(1, 0, kwargs_lens)
        alpha_x_multi, alpha_y_multi = lensModelMutli.alpha(1, 0, kwargs_lens)
        npt.assert_almost_equal(alpha_x_simple, alpha_x_multi, decimal=8)
        npt.assert_almost_equal(alpha_y_simple, alpha_y_multi, decimal=8)
        sum_partial = (
            np.sum(lensModelMutli._multi_plane_base._T_ij_list)
            + lensModelMutli._T_ij_stop
        )
        T_z_true = lensModelMutli._T_z_source
        npt.assert_almost_equal(sum_partial, T_z_true, decimal=5)

    def test_sis_ray_tracing(self):
        z_source = 1.5
        lens_model_list = ["SIS"]
        redshift_list = [0.5]
        from astropy.cosmology import FlatLambdaCDM, LambdaCDM

        # test flat LCDM
        cosmo = FlatLambdaCDM(H0=70, Om0=0.3)
        lensModelMutli = MultiPlane(
            z_source=z_source,
            lens_model_list=lens_model_list,
            lens_redshift_list=redshift_list,
            cosmo=cosmo,
        )
        lensModel = LensModel(lens_model_list=lens_model_list, cosmo=cosmo)
        kwargs_lens = [{"theta_E": 1, "center_x": 0, "center_y": 0}]
        beta_x_simple, beta_y_simple = lensModel.ray_shooting(1, 0, kwargs_lens)
        beta_x_multi, beta_y_multi = lensModelMutli.ray_shooting(1, 0, kwargs_lens)
        npt.assert_almost_equal(beta_x_simple, beta_x_multi, decimal=10)
        npt.assert_almost_equal(beta_y_simple, beta_y_multi, decimal=10)
        npt.assert_almost_equal(beta_x_simple, 0, decimal=10)
        npt.assert_almost_equal(beta_y_simple, 0, decimal=10)

    def test_sis_hessian(self):
        z_source = 1.5
        lens_model_list = ["SIS"]
        redshift_list = [0.5]
        lensModelMutli = MultiPlane(
            z_source=z_source,
            lens_model_list=lens_model_list,
            lens_redshift_list=redshift_list,
        )
        lensModel = LensModel(lens_model_list=lens_model_list)
        kwargs_lens = [{"theta_E": 1, "center_x": 0, "center_y": 0}]
        f_xx_simple, f_xy_simple, f_yx_simple, f_yy_simple = lensModel.hessian(
            1, 0, kwargs_lens
        )
        f_xx_multi, f_xy_multi, f_yx_multi, f_yy_multi = lensModelMutli.hessian(
            1, 0, kwargs_lens, diff=0.000001
        )
        npt.assert_almost_equal(f_xx_simple, f_xx_multi, decimal=5)
        npt.assert_almost_equal(f_xy_simple, f_xy_multi, decimal=5)
        npt.assert_almost_equal(f_yx_simple, f_yx_multi, decimal=5)
        npt.assert_almost_equal(f_yy_simple, f_yy_multi, decimal=5)

    def test_empty(self):
        z_source = 1.5
        lens_model_list = []
        redshift_list = []
        lensModelMutli = MultiPlane(
            z_source=z_source,
            lens_model_list=lens_model_list,
            lens_redshift_list=redshift_list,
        )
        kwargs_lens = []
        f_xx_multi, f_xy_multi, f_yx_multi, f_yy_multi = lensModelMutli.hessian(
            1, 0, kwargs_lens, diff=0.000001
        )
        npt.assert_almost_equal(0, f_xx_multi, decimal=5)
        npt.assert_almost_equal(0, f_xy_multi, decimal=5)
        npt.assert_almost_equal(0, f_yx_multi, decimal=5)
        npt.assert_almost_equal(0, f_yy_multi, decimal=5)

    def test_sis_kappa_gamma_mag(self):
        z_source = 1.5
        lens_model_list = ["SIS"]
        redshift_list = [0.5]
        lensModelMutli = LensModel(
            z_source=z_source,
            lens_model_list=lens_model_list,
            lens_redshift_list=redshift_list,
            multi_plane=True,
        )
        lensModel = LensModel(lens_model_list=lens_model_list)
        kwargs_lens = [{"theta_E": 1, "center_x": 0, "center_y": 0}]
        kappa_simple = lensModel.kappa(1, 0, kwargs_lens)
        kappa_multi = lensModelMutli.kappa(1, 0, kwargs_lens)
        npt.assert_almost_equal(kappa_simple, kappa_multi, decimal=5)

        gamma1_simple, gamma2_simple = lensModel.gamma(1, 0, kwargs_lens)
        gamma1_multi, gamma2_multi = lensModelMutli.gamma(1, 0, kwargs_lens)
        npt.assert_almost_equal(gamma1_simple, gamma1_multi, decimal=5)
        npt.assert_almost_equal(gamma2_simple, gamma2_multi, decimal=5)

        mag_simple = lensModel.magnification(0.99, 0, kwargs_lens)
        mag_multi = lensModelMutli.magnification(0.99, 0, kwargs_lens)
        npt.assert_almost_equal(mag_simple, mag_multi, decimal=5)

    def test_sis_travel_time(self):
        z_source = 1.5
        z_lens = 0.5
        lens_model_list = ["SIS"]
        redshift_list = [z_lens]
        lensModelMutli = MultiPlane(
            z_source=z_source,
            lens_model_list=lens_model_list,
            lens_redshift_list=redshift_list,
        )
        lensModel = LensModel(lens_model_list=lens_model_list)
        kwargs_lens = [{"theta_E": 1.0, "center_x": 0, "center_y": 0}]
        dt = lensModelMutli.arrival_time(1.0, 0.0, kwargs_lens)
        Dt = lensModelMutli._multi_plane_base._cosmo_bkg.ddt(
            z_lens=z_lens, z_source=z_source
        )
        fermat_pot = lensModel.fermat_potential(1, 0.0, kwargs_lens)
        dt_simple = const.delay_arcsec2days(fermat_pot, Dt)
        print(dt, dt_simple)
        npt.assert_almost_equal(dt, dt_simple, decimal=8)

    def test_sis_travel_time_new(self):
        z_source = 1.5
        z_lens = 0.5
        lens_model_list = ["SIS", "SIS"]
        redshift_list = [z_lens, 0.2]
        lensModelMutli = MultiPlane(
            z_source=z_source,
            lens_model_list=lens_model_list,
            lens_redshift_list=redshift_list,
        )
        lensModel = LensModel(lens_model_list=lens_model_list)
        kwargs_lens = [
            {"theta_E": 1.0, "center_x": 0, "center_y": 0},
            {"theta_E": 0.0, "center_x": 0, "center_y": 0},
        ]
        dt = lensModelMutli.arrival_time(1.0, 0.0, kwargs_lens)
        Dt = lensModelMutli._multi_plane_base._cosmo_bkg.ddt(
            z_lens=z_lens, z_source=z_source
        )
        fermat_pot = lensModel.fermat_potential(1, 0.0, kwargs_lens)
        dt_simple = const.delay_arcsec2days(fermat_pot, Dt)
        print(dt, dt_simple)
        npt.assert_almost_equal(dt, dt_simple, decimal=8)

    def test_sis_ray_shooting(self):
        z_source = 1.5
        z_lens = 0.5
        lens_model_list = ["SIS"]
        redshift_list = [z_lens]
        lensModelMutli = MultiPlane(
            z_source=z_source,
            lens_model_list=lens_model_list,
            lens_redshift_list=redshift_list,
        )
        lensModel = LensModel(lens_model_list=lens_model_list)
        kwargs_lens = [{"theta_E": 1.0, "center_x": 0, "center_y": 0}]
        beta_x, beta_y = lensModelMutli.ray_shooting(1.0, 0.0, kwargs_lens)
        beta_x_single, beta_y_single = lensModel.ray_shooting(1, 0.0, kwargs_lens)
        npt.assert_almost_equal(beta_x, beta_x_single, decimal=8)
        npt.assert_almost_equal(beta_y, beta_y_single, decimal=8)
        x, y = np.array([1.0]), np.array([2.0])
        beta_x, beta_y = lensModelMutli.ray_shooting(x, y, kwargs_lens)
        beta_x_single, beta_y_single = lensModel.ray_shooting(x, y, kwargs_lens)
        npt.assert_almost_equal(beta_x, beta_x_single, decimal=8)
        npt.assert_almost_equal(beta_y, beta_y_single, decimal=8)

    def test_random_ordering(self):
        z_source = 1.5
        lens_model_list = ["SIS", "SIS", "SIS"]
        sis1 = {"theta_E": 1.0, "center_x": 0, "center_y": 0}
        sis2 = {"theta_E": 0.2, "center_x": 0.5, "center_y": 0}
        sis3 = {"theta_E": 0.1, "center_x": 0, "center_y": 0.5}
        z1 = 0.1
        z2 = 0.5
        z3 = 0.7
        redshift_list = [z1, z2, z3]
        kwargs_lens = [sis1, sis2, sis3]
        lensModel = MultiPlane(
            z_source=z_source,
            lens_model_list=lens_model_list,
            lens_redshift_list=redshift_list,
        )
        beta_x_1, beta_y_1 = lensModel.ray_shooting(1.0, 0.0, kwargs_lens)

        redshift_list = [z3, z2, z1]
        kwargs_lens = [sis3, sis2, sis1]
        lensModel = MultiPlane(
            z_source=z_source,
            lens_model_list=lens_model_list,
            lens_redshift_list=redshift_list,
        )
        beta_x_2, beta_y_2 = lensModel.ray_shooting(1.0, 0.0, kwargs_lens)
        npt.assert_almost_equal(beta_x_1, beta_x_2, decimal=8)
        npt.assert_almost_equal(beta_y_1, beta_y_2, decimal=8)

    def test_ray_shooting_partial_2(self):
        z_source = 1.5
        lens_model_list = ["SIS", "SIS", "SIS", "SIS"]
        sis1 = {"theta_E": 0.4, "center_x": 0, "center_y": 0}
        sis2 = {"theta_E": 0.2, "center_x": 0.5, "center_y": 0}
        sis3 = {"theta_E": 0.1, "center_x": 0, "center_y": 0.5}
        sis4 = {"theta_E": 0.5, "center_x": 0.1, "center_y": 0.3}

        lens_model_list_macro = ["SIS"]
        kwargs_macro = [{"theta_E": 1, "center_x": 0, "center_y": 0}]

        zmacro = 0.5

        z1 = 0.1
        z2 = 0.5
        z3 = 0.5
        z4 = 0.7
        redshift_list = [z1, z2, z3, z4]
        kwargs_lens = [sis1, sis2, sis3, sis4]
        kwargs_lens_full = kwargs_macro + kwargs_lens
<<<<<<< HEAD
        lensModel_full = MultiPlane(z_source=z_source, lens_model_list=lens_model_list_macro + lens_model_list,
                                        lens_redshift_list=[zmacro]+redshift_list)
        lensModel_macro = MultiPlane(z_source=z_source, lens_model_list=lens_model_list_macro, lens_redshift_list=[zmacro])
        lensModel = MultiPlane(z_source=z_source, lens_model_list=lens_model_list, lens_redshift_list=redshift_list)

        theta_x, theta_y = 1., 1.

        x_subs, y_subs, alpha_x_subs, alpha_y_subs = lensModel.ray_shooting_partial_comoving(x=0, y=0, alpha_x=theta_x,
                                                                                alpha_y=theta_y, z_start=0,
                                                                                z_stop=zmacro,
                                                                                kwargs_lens=kwargs_lens)

        x_out, y_out, alpha_x_out, alpha_y_out = lensModel_macro.ray_shooting_partial_comoving(x_subs, y_subs, alpha_x_subs, alpha_y_subs,
                                                                                zmacro, zmacro, kwargs_macro,
                                                                                include_z_start=True)
        npt.assert_almost_equal(x_subs, x_out)
        npt.assert_almost_equal(y_subs, y_out)

        x_full, y_full, alpha_x_full, alpha_y_full = lensModel_full.ray_shooting_partial_comoving(0, 0, theta_x, theta_y, 0, zmacro,
                                                                                         kwargs_lens_full)
=======
        lensModel_full = MultiPlane(
            z_source=z_source,
            lens_model_list=lens_model_list_macro + lens_model_list,
            lens_redshift_list=[zmacro] + redshift_list,
        )
        lensModel_macro = MultiPlane(
            z_source=z_source,
            lens_model_list=lens_model_list_macro,
            lens_redshift_list=[zmacro],
        )
        lensModel = MultiPlane(
            z_source=z_source,
            lens_model_list=lens_model_list,
            lens_redshift_list=redshift_list,
        )

        theta_x, theta_y = 1.0, 1.0

        x_subs, y_subs, alpha_x_subs, alpha_y_subs = lensModel.ray_shooting_partial(
            x=0,
            y=0,
            alpha_x=theta_x,
            alpha_y=theta_y,
            z_start=0,
            z_stop=zmacro,
            kwargs_lens=kwargs_lens,
        )

        x_out, y_out, alpha_x_out, alpha_y_out = lensModel_macro.ray_shooting_partial(
            x_subs,
            y_subs,
            alpha_x_subs,
            alpha_y_subs,
            zmacro,
            zmacro,
            kwargs_macro,
            include_z_start=True,
        )
        npt.assert_almost_equal(x_subs, x_out)
        npt.assert_almost_equal(y_subs, y_out)

        (
            x_full,
            y_full,
            alpha_x_full,
            alpha_y_full,
        ) = lensModel_full.ray_shooting_partial(
            0, 0, theta_x, theta_y, 0, zmacro, kwargs_lens_full
        )
>>>>>>> 536052cd
        npt.assert_almost_equal(x_full, x_out)
        npt.assert_almost_equal(y_full, y_out)
        npt.assert_almost_equal(alpha_x_full, alpha_x_out)
        npt.assert_almost_equal(alpha_y_full, alpha_y_out)

<<<<<<< HEAD
        x_src, y_src, _, _ = lensModel_full.ray_shooting_partial_comoving(x=x_out, y=y_out, alpha_x=alpha_x_out,
                                                                                alpha_y=alpha_y_out,
                                                                                z_start=zmacro,
                                                                                z_stop=z_source,
                                                                                kwargs_lens=kwargs_lens_full)

=======
        x_src, y_src, _, _ = lensModel_full.ray_shooting_partial(
            x=x_out,
            y=y_out,
            alpha_x=alpha_x_out,
            alpha_y=alpha_y_out,
            z_start=zmacro,
            z_stop=z_source,
            kwargs_lens=kwargs_lens_full,
        )
>>>>>>> 536052cd

        beta_x, beta_y = lensModel.co_moving2angle_source(x_src, y_src)
        beta_x_true, beta_y_true = lensModel_full.ray_shooting(
            theta_x, theta_y, kwargs_lens_full
        )

        npt.assert_almost_equal(beta_x, beta_x_true, decimal=8)
        npt.assert_almost_equal(beta_y, beta_y_true, decimal=8)

    def test_ray_shooting_partial(self):
        z_source = 1.5
        lens_model_list = ["SIS", "SIS", "SIS"]
        sis1 = {"theta_E": 1.0, "center_x": 0, "center_y": 0}
        sis2 = {"theta_E": 0.2, "center_x": 0.5, "center_y": 0}
        sis3 = {"theta_E": 0.1, "center_x": 0, "center_y": 0.5}
        z1 = 0.1
        z2 = 0.5
        z3 = 0.7
        redshift_list = [z1, z2, z3]
        kwargs_lens = [sis1, sis2, sis3]
        lensModel = MultiPlane(
            z_source=z_source,
            lens_model_list=lens_model_list,
            lens_redshift_list=redshift_list,
        )
        lensModel_2 = LensModel(
            z_source=z_source,
            lens_model_list=lens_model_list,
            lens_redshift_list=redshift_list,
            multi_plane=True,
        )
        multiplane_2 = lensModel_2.lens_model
        intermediate_index = 1
        theta_x, theta_y = 1.0, 1.0

        Tzsrc = lensModel._multi_plane_base._cosmo_bkg.T_xy(0, z_source)

        z_intermediate = lensModel._multi_plane_base._lens_redshift_list[
            intermediate_index
        ]

        for lensmodel_class in [lensModel, multiplane_2]:
<<<<<<< HEAD
            x_out, y_out, alpha_x_out, alpha_y_out = lensmodel_class.ray_shooting_partial_comoving(x=0, y=0, alpha_x=theta_x,
                                                alpha_y=theta_y, z_start=0, z_stop=z_intermediate, kwargs_lens=kwargs_lens)

=======
            (
                x_out,
                y_out,
                alpha_x_out,
                alpha_y_out,
            ) = lensmodel_class.ray_shooting_partial(
                x=0,
                y=0,
                alpha_x=theta_x,
                alpha_y=theta_y,
                z_start=0,
                z_stop=z_intermediate,
                kwargs_lens=kwargs_lens,
            )
>>>>>>> 536052cd

            x_out_full_0 = x_out
            y_out_full_0 = y_out

<<<<<<< HEAD
            x_out, y_out, alpha_x_out, alpha_y_out = lensmodel_class.ray_shooting_partial_comoving(x=x_out, y=y_out, alpha_x=alpha_x_out,
                                                                                alpha_y=alpha_y_out, z_start=z_intermediate,
                                                                                    z_stop=z_source,
                                                                                    kwargs_lens=kwargs_lens)
=======
            (
                x_out,
                y_out,
                alpha_x_out,
                alpha_y_out,
            ) = lensmodel_class.ray_shooting_partial(
                x=x_out,
                y=y_out,
                alpha_x=alpha_x_out,
                alpha_y=alpha_y_out,
                z_start=z_intermediate,
                z_stop=z_source,
                kwargs_lens=kwargs_lens,
            )
>>>>>>> 536052cd

            beta_x, beta_y = lensModel.co_moving2angle_source(x_out, y_out)
            beta_x_true, beta_y_true = lensmodel_class.ray_shooting(
                theta_x, theta_y, kwargs_lens
            )
            npt.assert_almost_equal(beta_x, beta_x_true, decimal=8)
            npt.assert_almost_equal(beta_y, beta_y_true, decimal=8)

<<<<<<< HEAD
            T_ij_start = lensModel._multi_plane_base._cosmo_bkg.T_xy(z_observer=0, z_source=0.1)
            T_ij_end = lensModel._multi_plane_base._cosmo_bkg.T_xy(z_observer=0.7, z_source=1.5)
            x_out, y_out, alpha_x_out, alpha_y_out = lensmodel_class.ray_shooting_partial_comoving(x=0, y=0, alpha_x=theta_x,
                                                alpha_y=theta_y, z_start=0, z_stop=z_source, kwargs_lens=kwargs_lens,
                                                                                    T_ij_start=T_ij_start, T_ij_end=T_ij_end)

            beta_x, beta_y = x_out/Tzsrc, y_out/Tzsrc
=======
            T_ij_start = lensModel._multi_plane_base._cosmo_bkg.T_xy(
                z_observer=0, z_source=0.1
            )
            T_ij_end = lensModel._multi_plane_base._cosmo_bkg.T_xy(
                z_observer=0.7, z_source=1.5
            )
            (
                x_out,
                y_out,
                alpha_x_out,
                alpha_y_out,
            ) = lensmodel_class.ray_shooting_partial(
                x=0,
                y=0,
                alpha_x=theta_x,
                alpha_y=theta_y,
                z_start=0,
                z_stop=z_source,
                kwargs_lens=kwargs_lens,
                T_ij_start=T_ij_start,
                T_ij_end=T_ij_end,
            )

            beta_x, beta_y = x_out / Tzsrc, y_out / Tzsrc
>>>>>>> 536052cd
            npt.assert_almost_equal(beta_x, beta_x_true, decimal=8)
            npt.assert_almost_equal(beta_y, beta_y_true, decimal=8)

    def test_pseudo_multiplane(self):
        z_source = 1.5
        lens_model_list = ["SIS", "SIS"]
        sis1 = {"theta_E": 1.0, "center_x": 0, "center_y": 0}
        sis2 = {"theta_E": 0.2, "center_x": 0.5, "center_y": 0}
        z1 = 0.5
        z2 = 0.5

        redshift_list = [z1, z2]
        kwargs_lens = [sis1, sis2]
        lensModelMulti = MultiPlane(
            z_source=z_source,
            lens_model_list=lens_model_list,
            lens_redshift_list=redshift_list,
        )
        lensModelSingle = LensModel(lens_model_list=lens_model_list)

        beta_x, beta_y = lensModelMulti.ray_shooting(1, 1, kwargs_lens)
        beta_x_single, beta_y_single = lensModelSingle.ray_shooting(1, 1, kwargs_lens)
        npt.assert_almost_equal(beta_x, beta_x_single, decimal=10)
        npt.assert_almost_equal(beta_y, beta_y_single, decimal=10)

    def test_position_convention(self):
        lens_model_list = ["SIS", "SIS", "SIS", "SIS"]
        redshift_list = [0.5, 0.5, 0.9, 0.6]

        kwargs_lens = [
            {"theta_E": 1, "center_x": 0, "center_y": 0},
            {"theta_E": 0.4, "center_x": 0, "center_y": 0.2},
            {"theta_E": 1, "center_x": 1.8, "center_y": -0.4},
            {"theta_E": 0.41, "center_x": 1.0, "center_y": 0.7},
        ]

        index_list = [[2, 3], [3, 2]]

        # compute the physical position given lensed position, and check that lensing computations
        # using the two different conventions and sets of kwargs agree

        for index in index_list:
            lensModel_observed = LensModel(
                lens_model_list=lens_model_list,
                multi_plane=True,
                observed_convention_index=index,
                z_source=1.5,
                lens_redshift_list=redshift_list,
            )
            lensModel_physical = LensModel(
                lens_model_list=lens_model_list,
                multi_plane=True,
                z_source=1.5,
                lens_redshift_list=redshift_list,
            )

            multi = lensModel_observed.lens_model._multi_plane_base
            lensed, phys = LensedLocation(multi, index), PhysicalLocation()

            kwargs_lens_physical = lensModel_observed.lens_model._convention(
                kwargs_lens
            )

            kwargs_phys, kwargs_lensed = phys(kwargs_lens), lensed(kwargs_lens)

            for j, lensed_kwargs in enumerate(kwargs_lensed):
                for ki in lensed_kwargs.keys():
                    assert lensed_kwargs[ki] == kwargs_lens_physical[j][ki]
                    assert kwargs_phys[j][ki] == kwargs_lens[j][ki]

            fxx, fyy, fxy, fyx = lensModel_observed.hessian(0.5, 0.5, kwargs_lens)
            fxx2, fyy2, fxy2, fyx2 = lensModel_physical.hessian(
                0.5, 0.5, kwargs_lens_physical
            )
            npt.assert_almost_equal(fxx, fxx2)
            npt.assert_almost_equal(fxy, fxy2)

            betax1, betay1 = lensModel_observed.ray_shooting(0.5, 0.5, kwargs_lens)
            betax2, betay2 = lensModel_physical.ray_shooting(
                0.5, 0.5, kwargs_lens_physical
            )
            npt.assert_almost_equal(betax1, betax2)
            npt.assert_almost_equal(betay1, betay2)

    def test_co_moving2angle_z1_z2(self):
        z_source = 1.5
        lens_model_list = ["SIS"]
        kwargs_lens = [{"theta_E": 1}]
        redshift_list = [0.5]
        lensModelMutli = MultiPlane(
            z_source=z_source,
            lens_model_list=lens_model_list,
            lens_redshift_list=redshift_list,
            z_interp_stop=3,
            cosmo_interp=False,
        )
        z1 = 0.5
        z2 = 1.5
        x, y = 1, 0
        beta_x, beta_y = lensModelMutli.co_moving2angle_z1_z2(x=x, y=y, z1=z1, z2=z2)
        T_ij_end = lensModelMutli._multi_plane_base._cosmo_bkg.T_xy(
            z_observer=z1, z_source=z2
        )
        npt.assert_almost_equal(beta_x, x / T_ij_end, decimal=7)
        npt.assert_almost_equal(beta_y, y / T_ij_end, decimal=7)

    def test_hessian_z1z2(self):
        z_source = 1.5
        lens_model_list = ["SIS"]
        kwargs_lens = [{"theta_E": 1}]
        redshift_list = [0.5]
        multi_plane = MultiPlane(
            z_source=z_source,
            lens_model_list=lens_model_list,
            lens_redshift_list=redshift_list,
            z_interp_stop=3,
            cosmo_interp=False,
        )
        z1, z2 = 0.000001, z_source
        theta_x, theta_y = np.linspace(start=-1, stop=1, num=10), np.linspace(
            start=-1, stop=1, num=10
        )
        f_xx_z12, f_xy_z12, f_yx_z12, f_yy_z12 = multi_plane.hessian_z1z2(
            z1, z2, theta_x, theta_y, kwargs_lens, diff=0.00000001
        )
        f_xx, f_xy, f_yx, f_yy = multi_plane.hessian(
            theta_x, theta_y, kwargs_lens, diff=0.00000001
        )
        npt.assert_almost_equal(f_xx_z12, f_xx, decimal=5)
        npt.assert_almost_equal(f_xy_z12, f_xy, decimal=5)
        npt.assert_almost_equal(f_yx_z12, f_yx, decimal=5)
        npt.assert_almost_equal(f_yy_z12, f_yy, decimal=5)


class TestRaise(unittest.TestCase):
    def test_raise(self):
        with self.assertRaises(ValueError):
            MultiPlaneBase(
                z_source_convention=1, lens_model_list=["SIS"], lens_redshift_list=[2]
            )

        with self.assertRaises(ValueError):
            MultiPlaneBase(
                z_source_convention=1,
                lens_model_list=["SIS", "SIS"],
                lens_redshift_list=[0.5],
            )

        with self.assertRaises(ValueError):
            lens = MultiPlane(
                z_source_convention=1,
                z_source=1,
                lens_model_list=["SIS", "SIS"],
                lens_redshift_list=[0.5, 0.8],
            )
            lens._check_raise(k=[1])

        with self.assertRaises(ValueError):
            lens_model = LensModel(
                lens_model_list=["SIS"],
                multi_plane=True,
                z_source=1,
                z_source_convention=1,
                cosmo_interp=True,
                z_interp_stop=0.5,
            )


if __name__ == "__main__":
    pytest.main("-k TestLensModel")<|MERGE_RESOLUTION|>--- conflicted
+++ resolved
@@ -271,13 +271,23 @@
         redshift_list = [z1, z2, z3, z4]
         kwargs_lens = [sis1, sis2, sis3, sis4]
         kwargs_lens_full = kwargs_macro + kwargs_lens
-<<<<<<< HEAD
-        lensModel_full = MultiPlane(z_source=z_source, lens_model_list=lens_model_list_macro + lens_model_list,
-                                        lens_redshift_list=[zmacro]+redshift_list)
-        lensModel_macro = MultiPlane(z_source=z_source, lens_model_list=lens_model_list_macro, lens_redshift_list=[zmacro])
-        lensModel = MultiPlane(z_source=z_source, lens_model_list=lens_model_list, lens_redshift_list=redshift_list)
-
-        theta_x, theta_y = 1., 1.
+        lensModel_full = MultiPlane(
+            z_source=z_source,
+            lens_model_list=lens_model_list_macro + lens_model_list,
+            lens_redshift_list=[zmacro] + redshift_list,
+        )
+        lensModel_macro = MultiPlane(
+            z_source=z_source,
+            lens_model_list=lens_model_list_macro,
+            lens_redshift_list=[zmacro],
+        )
+        lensModel = MultiPlane(
+            z_source=z_source,
+            lens_model_list=lens_model_list,
+            lens_redshift_list=redshift_list,
+        )
+
+        theta_x, theta_y = 1.0, 1.0
 
         x_subs, y_subs, alpha_x_subs, alpha_y_subs = lensModel.ray_shooting_partial_comoving(x=0, y=0, alpha_x=theta_x,
                                                                                 alpha_y=theta_y, z_start=0,
@@ -292,80 +302,18 @@
 
         x_full, y_full, alpha_x_full, alpha_y_full = lensModel_full.ray_shooting_partial_comoving(0, 0, theta_x, theta_y, 0, zmacro,
                                                                                          kwargs_lens_full)
-=======
-        lensModel_full = MultiPlane(
-            z_source=z_source,
-            lens_model_list=lens_model_list_macro + lens_model_list,
-            lens_redshift_list=[zmacro] + redshift_list,
-        )
-        lensModel_macro = MultiPlane(
-            z_source=z_source,
-            lens_model_list=lens_model_list_macro,
-            lens_redshift_list=[zmacro],
-        )
-        lensModel = MultiPlane(
-            z_source=z_source,
-            lens_model_list=lens_model_list,
-            lens_redshift_list=redshift_list,
-        )
-
-        theta_x, theta_y = 1.0, 1.0
-
-        x_subs, y_subs, alpha_x_subs, alpha_y_subs = lensModel.ray_shooting_partial(
-            x=0,
-            y=0,
-            alpha_x=theta_x,
-            alpha_y=theta_y,
-            z_start=0,
-            z_stop=zmacro,
-            kwargs_lens=kwargs_lens,
-        )
-
-        x_out, y_out, alpha_x_out, alpha_y_out = lensModel_macro.ray_shooting_partial(
-            x_subs,
-            y_subs,
-            alpha_x_subs,
-            alpha_y_subs,
-            zmacro,
-            zmacro,
-            kwargs_macro,
-            include_z_start=True,
-        )
-        npt.assert_almost_equal(x_subs, x_out)
-        npt.assert_almost_equal(y_subs, y_out)
-
-        (
-            x_full,
-            y_full,
-            alpha_x_full,
-            alpha_y_full,
-        ) = lensModel_full.ray_shooting_partial(
-            0, 0, theta_x, theta_y, 0, zmacro, kwargs_lens_full
-        )
->>>>>>> 536052cd
+
         npt.assert_almost_equal(x_full, x_out)
         npt.assert_almost_equal(y_full, y_out)
         npt.assert_almost_equal(alpha_x_full, alpha_x_out)
         npt.assert_almost_equal(alpha_y_full, alpha_y_out)
 
-<<<<<<< HEAD
         x_src, y_src, _, _ = lensModel_full.ray_shooting_partial_comoving(x=x_out, y=y_out, alpha_x=alpha_x_out,
                                                                                 alpha_y=alpha_y_out,
                                                                                 z_start=zmacro,
                                                                                 z_stop=z_source,
                                                                                 kwargs_lens=kwargs_lens_full)
 
-=======
-        x_src, y_src, _, _ = lensModel_full.ray_shooting_partial(
-            x=x_out,
-            y=y_out,
-            alpha_x=alpha_x_out,
-            alpha_y=alpha_y_out,
-            z_start=zmacro,
-            z_stop=z_source,
-            kwargs_lens=kwargs_lens_full,
-        )
->>>>>>> 536052cd
 
         beta_x, beta_y = lensModel.co_moving2angle_source(x_src, y_src)
         beta_x_true, beta_y_true = lensModel_full.ray_shooting(
@@ -408,51 +356,18 @@
         ]
 
         for lensmodel_class in [lensModel, multiplane_2]:
-<<<<<<< HEAD
             x_out, y_out, alpha_x_out, alpha_y_out = lensmodel_class.ray_shooting_partial_comoving(x=0, y=0, alpha_x=theta_x,
                                                 alpha_y=theta_y, z_start=0, z_stop=z_intermediate, kwargs_lens=kwargs_lens)
 
-=======
-            (
-                x_out,
-                y_out,
-                alpha_x_out,
-                alpha_y_out,
-            ) = lensmodel_class.ray_shooting_partial(
-                x=0,
-                y=0,
-                alpha_x=theta_x,
-                alpha_y=theta_y,
-                z_start=0,
-                z_stop=z_intermediate,
-                kwargs_lens=kwargs_lens,
-            )
->>>>>>> 536052cd
 
             x_out_full_0 = x_out
             y_out_full_0 = y_out
 
-<<<<<<< HEAD
             x_out, y_out, alpha_x_out, alpha_y_out = lensmodel_class.ray_shooting_partial_comoving(x=x_out, y=y_out, alpha_x=alpha_x_out,
                                                                                 alpha_y=alpha_y_out, z_start=z_intermediate,
                                                                                     z_stop=z_source,
                                                                                     kwargs_lens=kwargs_lens)
-=======
-            (
-                x_out,
-                y_out,
-                alpha_x_out,
-                alpha_y_out,
-            ) = lensmodel_class.ray_shooting_partial(
-                x=x_out,
-                y=y_out,
-                alpha_x=alpha_x_out,
-                alpha_y=alpha_y_out,
-                z_start=z_intermediate,
-                z_stop=z_source,
-                kwargs_lens=kwargs_lens,
-            )
->>>>>>> 536052cd
+
 
             beta_x, beta_y = lensModel.co_moving2angle_source(x_out, y_out)
             beta_x_true, beta_y_true = lensmodel_class.ray_shooting(
@@ -461,40 +376,13 @@
             npt.assert_almost_equal(beta_x, beta_x_true, decimal=8)
             npt.assert_almost_equal(beta_y, beta_y_true, decimal=8)
 
-<<<<<<< HEAD
             T_ij_start = lensModel._multi_plane_base._cosmo_bkg.T_xy(z_observer=0, z_source=0.1)
             T_ij_end = lensModel._multi_plane_base._cosmo_bkg.T_xy(z_observer=0.7, z_source=1.5)
             x_out, y_out, alpha_x_out, alpha_y_out = lensmodel_class.ray_shooting_partial_comoving(x=0, y=0, alpha_x=theta_x,
                                                 alpha_y=theta_y, z_start=0, z_stop=z_source, kwargs_lens=kwargs_lens,
                                                                                     T_ij_start=T_ij_start, T_ij_end=T_ij_end)
 
-            beta_x, beta_y = x_out/Tzsrc, y_out/Tzsrc
-=======
-            T_ij_start = lensModel._multi_plane_base._cosmo_bkg.T_xy(
-                z_observer=0, z_source=0.1
-            )
-            T_ij_end = lensModel._multi_plane_base._cosmo_bkg.T_xy(
-                z_observer=0.7, z_source=1.5
-            )
-            (
-                x_out,
-                y_out,
-                alpha_x_out,
-                alpha_y_out,
-            ) = lensmodel_class.ray_shooting_partial(
-                x=0,
-                y=0,
-                alpha_x=theta_x,
-                alpha_y=theta_y,
-                z_start=0,
-                z_stop=z_source,
-                kwargs_lens=kwargs_lens,
-                T_ij_start=T_ij_start,
-                T_ij_end=T_ij_end,
-            )
-
             beta_x, beta_y = x_out / Tzsrc, y_out / Tzsrc
->>>>>>> 536052cd
             npt.assert_almost_equal(beta_x, beta_x_true, decimal=8)
             npt.assert_almost_equal(beta_y, beta_y_true, decimal=8)
 

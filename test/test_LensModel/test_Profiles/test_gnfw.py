--- conflicted
+++ resolved
@@ -18,17 +18,11 @@
         self.gnfw_trapezoidal = GNFW(trapezoidal_integration=True)
 
     def test_function(self):
-<<<<<<< HEAD
         """
         Tests `GNFW.function()`
         """
         x = 1
         y = 2
-=======
-        """Tests `GNFW.function()`"""
-        x = np.array([1.0, 1])
-        y = np.array([2.0, 2])
->>>>>>> 26af897b
         Rs = 1.0
         rho0 = 1
         gamma_in = 1
@@ -65,17 +59,11 @@
         npt.assert_almost_equal(f_y_nfw, f_y_gnfwt, decimal=5)
 
     def test_hessian(self):
-<<<<<<< HEAD
         """
         Tests `GNFW.hessian()`
         """
         x = np.linspace(0.5, 10, 10)
         y = x * 0.
-=======
-        """Tests `GNFW.hessian()`"""
-        x = 1
-        y = 2
->>>>>>> 26af897b
         Rs = 1.0
         rho0 = 1
         gamma_in = 1

__author__ = "ajshajib"

from lenstronomy.Util.cosmo_util import get_astropy_cosmo
import numpy.testing as npt
from astropy.cosmology import w0waCDM
from astropy.cosmology import Flatw0waCDM
import pytest

class TestCosmoUtil(object):
    def setup_method(self):
        pass

    def test_get_cosmology(self):
        fiducial_cosmo = w0waCDM(H0=70, Om0=0.3, Ode0=0.7, w0=-0.8, wa=0.2)

        cosmo = get_astropy_cosmo(
            "w0waCDM", {"H0": 70, "Om0": 0.3, "Ode0": 0.7, "w0": -0.8, "wa": 0.2}
        )

        npt.assert_almost_equal(cosmo.H0.value, fiducial_cosmo.H0.value, decimal=10)
        npt.assert_almost_equal(
            cosmo.angular_diameter_distance(1).value,
            fiducial_cosmo.angular_diameter_distance(1).value,
            decimal=10,
        )

        fiducial_cosmo = Flatw0waCDM(H0=70, Om0=0.3, w0=-1, wa=0.0)

        cosmo = get_astropy_cosmo(
            "Flatw0waCDM", {"H0": 70, "Om0": 0.3, "w0": -1, "wa": 0.0}
        )

        npt.assert_almost_equal(cosmo.H0.value, fiducial_cosmo.H0.value, decimal=10)
<<<<<<< HEAD
        npt.assert_almost_equal(cosmo.angular_diameter_distance(1).value, fiducial_cosmo.angular_diameter_distance(1).value, decimal=10)

        with pytest.raises(ValueError):
            get_astropy_cosmo("FLRW", {"H0": 70, "Om0": 0.3, "Ode0": 0.7, "w0": -0.8, "wa": 0.2})
=======
        npt.assert_almost_equal(
            cosmo.angular_diameter_distance(1).value,
            fiducial_cosmo.angular_diameter_distance(1).value,
            decimal=10,
        )
>>>>>>> 24172b0e
<|MERGE_RESOLUTION|>--- conflicted
+++ resolved
@@ -31,15 +31,11 @@
         )
 
         npt.assert_almost_equal(cosmo.H0.value, fiducial_cosmo.H0.value, decimal=10)
-<<<<<<< HEAD
-        npt.assert_almost_equal(cosmo.angular_diameter_distance(1).value, fiducial_cosmo.angular_diameter_distance(1).value, decimal=10)
-
-        with pytest.raises(ValueError):
-            get_astropy_cosmo("FLRW", {"H0": 70, "Om0": 0.3, "Ode0": 0.7, "w0": -0.8, "wa": 0.2})
-=======
         npt.assert_almost_equal(
             cosmo.angular_diameter_distance(1).value,
             fiducial_cosmo.angular_diameter_distance(1).value,
             decimal=10,
         )
->>>>>>> 24172b0e
+
+        with pytest.raises(ValueError):
+            get_astropy_cosmo("FLRW", {"H0": 70, "Om0": 0.3, "Ode0": 0.7, "w0": -0.8, "wa": 0.2})